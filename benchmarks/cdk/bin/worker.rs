--- conflicted
+++ resolved
@@ -6,19 +6,11 @@
 use datafusion::common::instant::Instant;
 use datafusion::common::runtime::SpawnedTask;
 use datafusion::execution::SessionStateBuilder;
-<<<<<<< HEAD
-use datafusion::physical_plan::execute_stream;
-use datafusion::prelude::SessionContext;
-use datafusion_distributed::{
-    ArrowFlightEndpoint, DistributedExt, DistributedPhysicalOptimizerRule,
-    DistributedSessionBuilderContext, WorkerResolver, display_plan_ascii,
-=======
 use datafusion::execution::runtime_env::RuntimeEnv;
 use datafusion::physical_plan::execute_stream;
 use datafusion::prelude::SessionContext;
 use datafusion_distributed::{
     DistributedExt, DistributedPhysicalOptimizerRule, Worker, WorkerResolver, display_plan_ascii,
->>>>>>> 1fb4daa5
 };
 use futures::{StreamExt, TryFutureExt};
 use log::{error, info, warn};
@@ -72,33 +64,18 @@
             .with_bucket_name(s3_url.host().unwrap().to_string())
             .build()?,
     );
-<<<<<<< HEAD
-    let state = SessionStateBuilder::new()
-        .with_default_features()
-        .with_object_store(&s3_url, Arc::clone(&s3) as _)
-=======
     let runtime_env = Arc::new(RuntimeEnv::default());
     runtime_env.register_object_store(&s3_url, s3);
 
     let state = SessionStateBuilder::new()
         .with_default_features()
         .with_runtime_env(Arc::clone(&runtime_env))
->>>>>>> 1fb4daa5
         .with_distributed_worker_resolver(Ec2WorkerResolver::new())
         .with_physical_optimizer_rule(Arc::new(DistributedPhysicalOptimizerRule))
         .build();
     let ctx = SessionContext::from(state);
 
-<<<<<<< HEAD
-    let arrow_flight_endpoint =
-        ArrowFlightEndpoint::from_session_builder(move |ctx: DistributedSessionBuilderContext| {
-            let s3 = s3.clone();
-            let s3_url = s3_url.clone();
-            async move { Ok(ctx.builder.with_object_store(&s3_url, s3).build()) }
-        });
-=======
     let worker = Worker::default().with_runtime_env(runtime_env);
->>>>>>> 1fb4daa5
     let http_server = axum::serve(
         listener,
         Router::new().route(
