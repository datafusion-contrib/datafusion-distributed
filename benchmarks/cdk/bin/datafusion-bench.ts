--- conflicted
+++ resolved
@@ -5,48 +5,6 @@
 
 // Remember to port-forward a worker with
 // aws ssm start-session --target {host-id} --document-name AWS-StartPortForwardingSession --parameters "portNumber=9000,localPortNumber=9000"
-<<<<<<< HEAD
-async function main () {
-  const program = new Command();
-
-  program
-    .option('--sf <number>', 'Scale factor', '1')
-    .option('-i, --iterations <number>', 'Number of iterations', '3')
-    .option('--files-per-task <number>', 'Files per task', '4')
-    .option('--cardinality-task-sf <number>', 'Cardinality task scale factor', '2')
-    .option('--shuffle-batch-size <number>', 'Shuffle batch coalescing size (number of rows)', '8192')
-    .option('--collect-metrics <boolean>', 'Propagates metric collection', 'true')
-    .option('--query <number>', 'A specific query to run', undefined)
-    .parse(process.argv);
-
-  const options = program.opts();
-
-  const sf = parseInt(options.sf);
-  const iterations = parseInt(options.iterations);
-  const filesPerTask = parseInt(options.filesPerTask);
-  const cardinalityTaskSf = parseInt(options.cardinalityTaskSf);
-  const shuffleBatchSize = parseInt(options.shuffleBatchSize);
-  const collectMetrics = options.collectMetrics === 'true' || options.collectMetrics === 1
-
-  // Compare with previous results first
-  const results: BenchmarkResults = { queries: [] };
-  const queriesPath = path.join(ROOT, "testdata", "tpch", "queries")
-
-  console.log("Creating tables...")
-  await query(createTablesSql(sf))
-  await query(`
-    SET distributed.files_per_task=${filesPerTask};
-    SET distributed.cardinality_task_count_factor=${cardinalityTaskSf};
-    SET distributed.shuffle_batch_size=${shuffleBatchSize};
-    SET distributed.collect_metrics=${collectMetrics}
-  `)
-
-  for (let id of IDS) {
-    if (options.query && parseInt(options.query) !== id) {
-      continue
-    }
-=======
->>>>>>> 97a9809b
 
 async function main() {
     const program = new Command();
@@ -57,6 +15,7 @@
         .option('--files-per-task <number>', 'Files per task', '4')
         .option('--cardinality-task-sf <number>', 'Cardinality task scale factor', '2')
         .option('--shuffle-batch-size <number>', 'Shuffle batch coalescing size (number of rows)', '8192')
+        .option('--collect-metrics <boolean>', 'Propagates metric collection', 'true')
         .option('--query <number>', 'A specific query to run', undefined)
         .parse(process.argv);
 
@@ -68,11 +27,13 @@
     const cardinalityTaskSf = parseInt(options.cardinalityTaskSf);
     const shuffleBatchSize = parseInt(options.shuffleBatchSize);
     const specificQuery = options.query ? parseInt(options.query) : undefined;
+    const collectMetrics = options.collectMetrics === 'true' || options.collectMetrics === 1
 
     const runner = new DataFusionRunner({
         filesPerTask,
         cardinalityTaskSf,
         shuffleBatchSize,
+        collectMetrics
     });
 
     const outputPath = path.join(ROOT, "benchmarks", "data", `tpch_sf${sf}`, "remote-results.json");
@@ -98,6 +59,7 @@
         filesPerTask: number;
         cardinalityTaskSf: number;
         shuffleBatchSize: number;
+        collectMetrics: boolean;
     }) {
     }
 
@@ -153,7 +115,8 @@
         await this.query(`
       SET distributed.files_per_task=${this.options.filesPerTask};
       SET distributed.cardinality_task_count_factor=${this.options.cardinalityTaskSf};
-      SET distributed.shuffle_batch_size=${this.options.shuffleBatchSize}
+      SET distributed.shuffle_batch_size=${this.options.shuffleBatchSize};
+      SET distributed.collect_metrics=${this.options.collectMetrics};
     `);
     }
 
