import { CfnOutput, RemovalPolicy, Stack, StackProps, Tags } from 'aws-cdk-lib';
import * as ec2 from 'aws-cdk-lib/aws-ec2';
import * as s3 from 'aws-cdk-lib/aws-s3';
import * as iam from 'aws-cdk-lib/aws-iam';
import * as s3assets from 'aws-cdk-lib/aws-s3-assets';
import * as cr from 'aws-cdk-lib/custom-resources';
import { Construct } from 'constructs';
import * as path from 'path';
import { execSync } from 'child_process';
import { trinoWorkerCommands, trinoUserDataCommands } from "./trino";

const ROOT = path.join(__dirname, '../../..')

interface CdkStackProps extends StackProps {
  config: {
    instanceType: string;
    instanceCount: number;
  };
}

export class CdkStack extends Stack {
  constructor(scope: Construct, id: string, props: CdkStackProps) {
    super(scope, id, props);

    const { config } = props;

    // Create VPC with public subnets only (for internet access without NAT gateway)
    const vpc = new ec2.Vpc(this, 'BenchmarkVPC', {
      maxAzs: 1,
      natGateways: 0,
      subnetConfiguration: [
        {
          name: 'Public',
          subnetType: ec2.SubnetType.PUBLIC,
          cidrMask: 24,
        },
      ],
    });

    // Create security group that allows instances to communicate
    const securityGroup = new ec2.SecurityGroup(this, 'BenchmarkSG', {
      vpc,
      allowAllOutbound: true,
    });

    // Allow all traffic between instances in the same security group
    securityGroup.addIngressRule(
      securityGroup,
      ec2.Port.allTraffic(),
      'Allow all traffic between benchmark instances'
    );

    // Create S3 bucket
    const bucket = new s3.Bucket(this, 'BenchmarkBucket', {
      bucketName: "datafusion-distributed-benchmarks",
      autoDeleteObjects: true,
      removalPolicy: RemovalPolicy.DESTROY
    });

    // Build worker binary for Linux
    console.log('Building worker binary...');
    execSync('cargo zigbuild -p datafusion-distributed-benchmarks --release --bin worker --target x86_64-unknown-linux-gnu', {
      cwd: ROOT,
      stdio: 'inherit',
    });
    console.log('Worker binary built successfully');

    // Upload worker binary as an asset
    const workerBinary = new s3assets.Asset(this, 'WorkerBinary', {
      path: path.join(ROOT, 'target/x86_64-unknown-linux-gnu/release/worker'),
    });

    // Create IAM role for EC2 instances
    const role = new iam.Role(this, 'BenchmarkInstanceRole', {
      assumedBy: new iam.ServicePrincipal('ec2.amazonaws.com'),
      managedPolicies: [
        iam.ManagedPolicy.fromAwsManagedPolicyName('AmazonSSMManagedInstanceCore'),
      ],
    });

    // Grant permissions to describe EC2 instances (for peer discovery)
    role.addToPolicy(new iam.PolicyStatement({
      actions: ['ec2:DescribeInstances'],
      resources: ['*'],
    }));

    // Grant Glue permissions for Trino Hive metastore
    role.addToPolicy(new iam.PolicyStatement({
      actions: [
        'glue:GetDatabase',
        'glue:GetDatabases',
        'glue:GetTable',
        'glue:GetTables',
        'glue:GetPartition',
        'glue:GetPartitions',
        'glue:CreateTable',
        'glue:UpdateTable',
        'glue:DeleteTable',
        'glue:CreateDatabase',
        'glue:UpdateDatabase',
        'glue:DeleteDatabase',
      ],
      resources: ['*'],
    }));

    // Grant read access to the bucket and worker binary
    bucket.grantRead(role);
    workerBinary.grantRead(role);

    // Create EC2 instances
    const instances: ec2.Instance[] = [];
    for (let i = 0; i < config.instanceCount; i++) {
      const userData = ec2.UserData.forLinux();

      userData.addCommands(
        // Install Rust tooling.
        'yum install gcc',
        "curl --proto '=https' --tlsv1.2 -sSf https://sh.rustup.rs | sh",
        'cargo install --locked tokio-console',

        // Create systemd service
        `cat > /etc/systemd/system/worker.service << 'EOF'
[Unit]
Description=DataFusion Distributed Worker
After=network.target

[Service]
Type=simple
ExecStart=/usr/local/bin/worker --bucket ${bucket.bucketName}
Restart=always
User=root

[Install]
WantedBy=multi-user.target
EOF`,

        // Enable and start the service
        'systemctl daemon-reload',
        'systemctl enable worker',
        'systemctl start worker',
        ...trinoUserDataCommands(i, this.region)
      );

      const instance = new ec2.Instance(this, `BenchmarkInstance${i}`, {
        vpc,
        vpcSubnets: { subnetType: ec2.SubnetType.PUBLIC },
        instanceName: `instance-${i}`,
        instanceType: new ec2.InstanceType(config.instanceType),
        machineImage: ec2.MachineImage.latestAmazonLinux2023(),
        securityGroup,
        role,
        userData
      });

      // Tag for peer discovery
      Tags.of(instance).add('BenchmarkCluster', 'datafusion');
      instances.push(instance);
    }

    // Output Session Manager commands for all instances
    new CfnOutput(this, 'ConnectCommands', {
      value: `
# === select one instance to connect to ===
${instances.map(_ => `export INSTANCE_ID=${_.instanceId}`).join("\n")} 

# === port forward the HTTP endpoint ===
aws ssm start-session --target $INSTANCE_ID --document-name AWS-StartPortForwardingSession --parameters "portNumber=9000,localPortNumber=9000"

# === open a sh session in the remote machine ===
aws ssm start-session --target $INSTANCE_ID

# === See worker logs inside a sh session ===
sudo journalctl -u worker.service -f -o cat

`,
      description: 'Session Manager commands to connect to instances',
    });

<<<<<<< HEAD
    // Custom resource to restart worker service on every deploy
    sendCommandsUnconditionally(this, 'RestartWorkerService', instances, [
      `aws s3 cp s3://${workerBinary.s3BucketName}/${workerBinary.s3ObjectKey} /usr/local/bin/worker`,
      'chmod +x /usr/local/bin/worker',
      'systemctl restart worker',
    ])

    // Then start workers (they will discover the coordinator)
    const [coordinator, ...workers] = instances
    sendCommandsUnconditionally(this, 'TrinoCoordinatorCommands', [coordinator], ['systemctl start trino'])
    sendCommandsUnconditionally(this, 'TrinoWorkerCommands', workers, trinoWorkerCommands(coordinator))
  }
}

function sendCommandsUnconditionally(
  construct: Construct,
  name: string,
  instances: ec2.Instance[],
  commands: string[]
) {
  const cmd = new cr.AwsCustomResource(construct, name, {
    onUpdate: {
      service: 'SSM',
      action: 'sendCommand',
      parameters: {
        DocumentName: 'AWS-RunShellScript',
        InstanceIds: instances.map(inst => inst.instanceId),
        Parameters: {
          commands
=======
    // Downloads the latest version of the worker binary and restarts the systemd service.
    // This is done instead of the userData.addS3Download() so that the instance does not need
    // to restart every time a new worker binary is available.
    const restartWorker = new cr.AwsCustomResource(this, 'RestartWorkerService', {
      onUpdate: {
        service: 'SSM',
        action: 'sendCommand',
        parameters: {
          DocumentName: 'AWS-RunShellScript',
          InstanceIds: instances.map(inst => inst.instanceId),
          Parameters: {
            commands: [
              `aws s3 cp s3://${workerBinary.s3BucketName}/${workerBinary.s3ObjectKey} /usr/local/bin/worker`,
              'chmod +x /usr/local/bin/worker',
              'systemctl restart worker',
            ],
          },
>>>>>>> f6dfaa60
        },
      },
      physicalResourceId: cr.PhysicalResourceId.of(`${name}-${Date.now()}`),
      ignoreErrorCodesMatching: '.*',
    },
    policy: cr.AwsCustomResourcePolicy.fromStatements([
      new iam.PolicyStatement({
        actions: ['ssm:SendCommand'],
        resources: ['*'],
      }),
    ]),
  });

  // Ensure instances are created before restarting
  cmd.node.addDependency(...instances)
}<|MERGE_RESOLUTION|>--- conflicted
+++ resolved
@@ -176,8 +176,9 @@
       description: 'Session Manager commands to connect to instances',
     });
 
-<<<<<<< HEAD
-    // Custom resource to restart worker service on every deploy
+    // Downloads the latest version of the worker binary and restarts the systemd service.
+    // This is done instead of the userData.addS3Download() so that the instance does not need
+    // to restart every time a new worker binary is available.
     sendCommandsUnconditionally(this, 'RestartWorkerService', instances, [
       `aws s3 cp s3://${workerBinary.s3BucketName}/${workerBinary.s3ObjectKey} /usr/local/bin/worker`,
       'chmod +x /usr/local/bin/worker',
@@ -206,25 +207,6 @@
         InstanceIds: instances.map(inst => inst.instanceId),
         Parameters: {
           commands
-=======
-    // Downloads the latest version of the worker binary and restarts the systemd service.
-    // This is done instead of the userData.addS3Download() so that the instance does not need
-    // to restart every time a new worker binary is available.
-    const restartWorker = new cr.AwsCustomResource(this, 'RestartWorkerService', {
-      onUpdate: {
-        service: 'SSM',
-        action: 'sendCommand',
-        parameters: {
-          DocumentName: 'AWS-RunShellScript',
-          InstanceIds: instances.map(inst => inst.instanceId),
-          Parameters: {
-            commands: [
-              `aws s3 cp s3://${workerBinary.s3BucketName}/${workerBinary.s3ObjectKey} /usr/local/bin/worker`,
-              'chmod +x /usr/local/bin/worker',
-              'systemctl restart worker',
-            ],
-          },
->>>>>>> f6dfaa60
         },
       },
       physicalResourceId: cr.PhysicalResourceId.of(`${name}-${Date.now()}`),
