# Licensed to the Apache Software Foundation (ASF) under one
# or more contributor license agreements.  See the NOTICE file
# distributed with this work for additional information
# regarding copyright ownership.  The ASF licenses this file
# to you under the Apache License, Version 2.0 (the
# "License"); you may not use this file except in compliance
# with the License.  You may obtain a copy of the License at
#
# http://www.apache.org/licenses/LICENSE-2.0
#
# Unless required by applicable law or agreed to in writing,
# software distributed under the License is distributed on an
# "AS IS" BASIS, WITHOUT WARRANTIES OR CONDITIONS OF ANY
# KIND, either express or implied.  See the License for the
# specific language governing permissions and limitations
# under the License.

[package]
name = "distributed-datafusion"
description = "Distributed DataFusion execution framework"
homepage = "https://github.com/datafusion-contrib/datafusion-distributed"
repository = "https://github.com/datafusion-contrib/datafusion-distributed"
authors = ["DataFusion Contributors <dev@datafusion.apache.org>"]
version = "0.1.0"
edition = "2021"
readme = "README.md"
license = "Apache-2.0"
rust-version = "1.82"
build = "build.rs"

[[bin]]
name = "distributed-datafusion"
path = "src/main.rs"

[dependencies]
anyhow = "1"
arrow = { version = "55.1", features = ["ipc"] }
arrow-flight = { version = "55", features = ["flight-sql-experimental"] }
async-stream = "0.3"
bytes = "1.5"
clap = { version = "4.4", features = ["derive"] }
<<<<<<< HEAD
datafusion = "48.0.0"
datafusion-proto = "48.0.0"
=======
datafusion = { git = "https://github.com/apache/datafusion", branch = "main", features = [
    "pyarrow",
    "avro",
] }
datafusion-proto = { git = "https://github.com/apache/datafusion", branch = "main" }
datafusion-substrait = { git = "https://github.com/apache/datafusion", branch = "main" }
>>>>>>> eed71762
env_logger = "0.11"
futures = "0.3"
itertools = "0.14"
k8s-openapi = { version = "0.25", features = ["v1_31"] }
kube = { version = "1.1", features = ["derive", "runtime"] }
log = "0.4"
rand = "0.8"
uuid = { version = "1.6", features = ["v4"] }

serde = { version = "1.0", features = ["derive"] }
serde_json = "1.0"

object_store = { version = "0.12.0", features = [
  "aws",
  "gcp",
  "azure",
  "http",
] }
parking_lot = { version = "0.12", features = ["deadlock_detection"] }
prost = "0.13"
rustls = "0.23"
test-log = "0.2"
thiserror = "1.0"

tokio = { version = "1.0", features = ["full"] }
tokio-stream = { version = "0.1", features = ["full"] }

tonic = { version = "0.12", default-features = false, features = [
  "transport",
  "router",
  "codegen",
  "prost",
] }
url = "2"

[target.'cfg(not(target_env = "msvc"))'.dependencies]
tikv-jemalloc-ctl = { version = "0.5.4" }
tikv-jemalloc-sys = { version = "0.5.4" }
tikv-jemallocator = { version = "0.5.4", features = [
  "profiling",
  "disable_initial_exec_tls",
  "unprefixed_malloc_on_supported_platforms",
] }

[build-dependencies]
prost-types = "0.13"
rustc_version = "0.4.0"
tonic-build = { version = "0.12", default-features = false, features = [
  "transport",
  "prost",
] }
url = "2"

[dev-dependencies]
tempfile = "3.20"
<|MERGE_RESOLUTION|>--- conflicted
+++ resolved
@@ -39,17 +39,9 @@
 async-stream = "0.3"
 bytes = "1.5"
 clap = { version = "4.4", features = ["derive"] }
-<<<<<<< HEAD
 datafusion = "48.0.0"
 datafusion-proto = "48.0.0"
-=======
-datafusion = { git = "https://github.com/apache/datafusion", branch = "main", features = [
-    "pyarrow",
-    "avro",
-] }
-datafusion-proto = { git = "https://github.com/apache/datafusion", branch = "main" }
-datafusion-substrait = { git = "https://github.com/apache/datafusion", branch = "main" }
->>>>>>> eed71762
+datafusion-substrait = "48.0.0"
 env_logger = "0.11"
 futures = "0.3"
 itertools = "0.14"
@@ -58,9 +50,6 @@
 log = "0.4"
 rand = "0.8"
 uuid = { version = "1.6", features = ["v4"] }
-
-serde = { version = "1.0", features = ["derive"] }
-serde_json = "1.0"
 
 object_store = { version = "0.12.0", features = [
   "aws",
@@ -104,4 +93,4 @@
 url = "2"
 
 [dev-dependencies]
-tempfile = "3.20"
+tempfile = "3.20"