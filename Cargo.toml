[package]
name = "datafusion-distributed"
version = "0.1.0"
edition = "2021"

[dependencies]
datafusion = { version = "48.0.0" }
datafusion-proto = { version = "48.0.0" }
arrow-flight = "55.2.0"
async-trait = "0.1.88"
itertools = "0.14.0"
tokio = { version = "1.46.1", features = ["full"] }
# Fixed to 0.12.3 because of arrow-flight
tonic = { version = "0.12.3", features = ["transport"] }
tower = "0.5.2"
http = "1.3.1"
futures = "0.3.31"
url = "2.5.4"
uuid = "1.17.0"
delegate = "0.13.4"
dashmap = "6.1.0"
prost = "0.13.5"
object_store = "0.12.3"

[dev-dependencies]
<<<<<<< HEAD
insta = { version = "1.43.1", features = ["filters"] }
=======
insta = { version = "1.43.1", features = ["filters"] }
>>>>>>> ebde2bfa
<|MERGE_RESOLUTION|>--- conflicted
+++ resolved
@@ -8,7 +8,6 @@
 datafusion-proto = { version = "48.0.0" }
 arrow-flight = "55.2.0"
 async-trait = "0.1.88"
-itertools = "0.14.0"
 tokio = { version = "1.46.1", features = ["full"] }
 # Fixed to 0.12.3 because of arrow-flight
 tonic = { version = "0.12.3", features = ["transport"] }
@@ -23,8 +22,4 @@
 object_store = "0.12.3"
 
 [dev-dependencies]
-<<<<<<< HEAD
-insta = { version = "1.43.1", features = ["filters"] }
-=======
-insta = { version = "1.43.1", features = ["filters"] }
->>>>>>> ebde2bfa
+insta = { version = "1.43.1", features = ["filters"] }