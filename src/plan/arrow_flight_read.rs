--- conflicted
+++ resolved
@@ -1,13 +1,9 @@
 use crate::channel_manager::{ArrowFlightChannel, ChannelManager};
-<<<<<<< HEAD
-//use crate::flight_service::{DoGet, DoPut};
-=======
 use crate::composed_extension_codec::ComposedPhysicalExtensionCodec;
 use crate::errors::tonic_status_to_datafusion_error;
 use crate::flight_service::{DoGet, DoPut};
->>>>>>> ebde2bfa
 use crate::plan::arrow_flight_read_proto::ArrowFlightReadExecProtoCodec;
-//use crate::stage_delegation::{ActorContext, StageContext, StageDelegation};
+use crate::stage_delegation::{ActorContext, StageContext, StageDelegation};
 use arrow_flight::decode::FlightRecordBatchStream;
 use arrow_flight::error::FlightError;
 use arrow_flight::flight_service_client::FlightServiceClient;
@@ -32,25 +28,47 @@
 
 #[derive(Debug, Clone)]
 pub struct ArrowFlightReadExec {
-    /// The properties we want to expose to the plan.  These are almost
-    /// certainly the properties of the stage we are going to consume
     properties: PlanProperties,
-    /// the name of the stage we are reading from
-    stage_name: String,
+    child: Arc<dyn ExecutionPlan>,
+    next_stage_context_cell: Arc<OnceCell<(StageContext, Vec<ArrowFlightChannel>)>>,
 }
 
 impl ArrowFlightReadExec {
-    pub fn new(properties: &PlanProperties, stage_name: &str) -> Self {
+    pub fn new(child: Arc<dyn ExecutionPlan>, partitioning: Partitioning) -> Self {
         Self {
-            properties: properties.clone(),
-            stage_name: stage_name.to_string(),
+            properties: PlanProperties::new(
+                EquivalenceProperties::new(child.schema()),
+                partitioning,
+                EmissionType::Incremental,
+                Boundedness::Bounded,
+            ),
+            child,
+            next_stage_context_cell: Arc::new(OnceCell::new()),
         }
     }
 }
 
 impl DisplayAs for ArrowFlightReadExec {
     fn fmt_as(&self, _t: DisplayFormatType, f: &mut Formatter) -> std::fmt::Result {
-        write!(f, "ArrowFlightReadExec: {}", self.stage_name)
+        match &self.properties.partitioning {
+            Partitioning::RoundRobinBatch(size) => {
+                write!(f, "ArrowFlightReadExec: input_actors={size}")
+            }
+            Partitioning::Hash(phy_exprs, size) => {
+                let phy_exprs_str = phy_exprs
+                    .iter()
+                    .map(|e| format!("{e}"))
+                    .collect::<Vec<String>>()
+                    .join(", ");
+                write!(
+                    f,
+                    "ArrowFlightReadExec: input_actors={size} hash=[{phy_exprs_str}]"
+                )
+            }
+            Partitioning::UnknownPartitioning(size) => {
+                write!(f, "ArrowFlightReadExec: input_actors={size}")
+            }
+        }
     }
 }
 
@@ -68,7 +86,7 @@
     }
 
     fn children(&self) -> Vec<&Arc<dyn ExecutionPlan>> {
-        vec![]
+        vec![&self.child]
     }
 
     fn with_new_children(
@@ -83,7 +101,8 @@
         }
         Ok(Arc::new(Self {
             properties: self.properties.clone(),
-            stage_name: self.stage_name.clone(),
+            child: Arc::clone(&children[0]),
+            next_stage_context_cell: Arc::new(OnceCell::new()),
         }))
     }
 
@@ -92,101 +111,71 @@
         partition: usize,
         context: Arc<TaskContext>,
     ) -> datafusion::common::Result<SendableRecordBatchStream> {
-        todo!()
-        /*let runtime = context.runtime_env();
-            let partitioning = self.properties.partitioning.clone();
-
-            let channel_manager = ChannelManager::try_from_session(context.session_config())?;
-
-            let current_actor_opt = context.session_config().get_extension::<ActorContext>();
-            let current_stage_opt = context.session_config().get_extension::<StageContext>();
-            let stage_delegation_opt = context.session_config().get_extension::<StageDelegation>();
-            if current_stage_opt.is_some() && stage_delegation_opt.is_none() {
-                return internal_err!("No StageDelegation extension found in the SessionConfig even though a StageContext was present.");
-            }
-            if current_stage_opt.is_some() && current_actor_opt.is_none() {
-                return internal_err!("No ActorContext extension found in the SessionConfig even though a StageContext was present.");
-            }
-            let current_actor = current_actor_opt.unwrap_or_default();
-
-            let plan = Arc::clone(&self.child);
-            let next_stage_context = Arc::clone(&self.next_stage_context_cell);
-
-            let stream = async move {
-                let (next_stage_context, channels) = next_stage_context.get_or_try_init(|| async {
-                    if let Some(ref current_stage) = current_stage_opt {
-                        if current_actor.actor_idx == current_stage.delegate {
-                            // We are inside a stage, and we are the delegate, so need to
-                            // build the channels and communicate them.
-                            build_next_stage(&channel_manager, Some(current_stage), partitioning).await
-                        } else {
-                            // We are inside a stage, but we are not the delegate, so we need to
-                            // wait for the delegate to tell us what the new channels are.
-                            let Some(stage_delegation) = stage_delegation_opt else {
-                                return internal_err!("No StageDelegation extension found in the SessionConfig even though a StageContext was present.");
-                            };
-                            listen_to_next_stage(
-                                &channel_manager,
-                                &stage_delegation,
-                                current_stage.id.clone(),
-                                current_actor.actor_idx as usize
-                            ).await
-                        }
+        let partitioning = self.properties.partitioning.clone();
+
+        let channel_manager = ChannelManager::try_from_session(context.session_config())?;
+
+        let current_actor_opt = context.session_config().get_extension::<ActorContext>();
+        let current_stage_opt = context.session_config().get_extension::<StageContext>();
+        let stage_delegation_opt = context.session_config().get_extension::<StageDelegation>();
+        if current_stage_opt.is_some() && stage_delegation_opt.is_none() {
+            return internal_err!("No StageDelegation extension found in the SessionConfig even though a StageContext was present.");
+        }
+        if current_stage_opt.is_some() && current_actor_opt.is_none() {
+            return internal_err!("No ActorContext extension found in the SessionConfig even though a StageContext was present.");
+        }
+        let current_actor = current_actor_opt.unwrap_or_default();
+
+        let plan = Arc::clone(&self.child);
+        let next_stage_context = Arc::clone(&self.next_stage_context_cell);
+
+        let stream = async move {
+            let (next_stage_context, channels) = next_stage_context.get_or_try_init(|| async {
+                if let Some(ref current_stage) = current_stage_opt {
+                    if current_actor.actor_idx == current_stage.delegate {
+                        // We are inside a stage, and we are the delegate, so need to
+                        // build the channels and communicate them.
+                        build_next_stage(&channel_manager, Some(current_stage), partitioning).await
                     } else {
-                        // We are not in a stage, the whole thing starts here.
-                        build_next_stage(&channel_manager, None, partitioning).await
+                        // We are inside a stage, but we are not the delegate, so we need to
+                        // wait for the delegate to tell us what the new channels are.
+                        let Some(stage_delegation) = stage_delegation_opt else {
+                            return internal_err!("No StageDelegation extension found in the SessionConfig even though a StageContext was present.");
+                        };
+                        listen_to_next_stage(
+                            &channel_manager,
+                            &stage_delegation,
+                            current_stage.id.clone(),
+                            current_actor.actor_idx as usize
+                        ).await
                     }
-                }).await?;
-
-                if let Some(current_stage) = current_stage_opt {
-                    if current_actor.actor_idx == current_stage.delegate {
-                        // We are the delegate, and it's our duty to communicate the next stage context
-                        // to the other actors that are not us. They will be waiting for us to send
-                        // them this info.
-                        communicate_next_stage(
-                            Arc::clone(&channel_manager),
-                            current_stage.as_ref().clone(),
-                            next_stage_context.clone()
-                        ).await?;
-                    }
+                } else {
+                    // We are not in a stage, the whole thing starts here.
+                    build_next_stage(&channel_manager, None, partitioning).await
                 }
-
-                if partition >= channels.len() {
-                    return internal_err!("Invalid channel index {partition} with a total number of {} channels", channels.len());
+            }).await?;
+
+            if let Some(current_stage) = current_stage_opt {
+                if current_actor.actor_idx == current_stage.delegate {
+                    // We are the delegate, and it's our duty to communicate the next stage context
+                    // to the other actors that are not us. They will be waiting for us to send
+                    // them this info.
+                    communicate_next_stage(
+                        Arc::clone(&channel_manager),
+                        current_stage.as_ref().clone(),
+                        next_stage_context.clone()
+                    ).await?;
                 }
-
-<<<<<<< HEAD
-                let ticket = DoGet::new_remote_plan_exec_ticket(
-                    plan,
-                    next_stage_context.clone(),
-                    ActorContext {
-                        caller_actor_idx: current_actor.actor_idx,
-                        actor_idx: partition as u64,
-                    },
-                    // TODO: The user should be able to pass its own extension decoder.
-                    &ArrowFlightReadExecProtoCodec::new(&runtime),
-                )?;
-
-                let mut client = FlightServiceClient::new(channels[partition].channel.clone());
-                let stream = client
-                    .do_get(ticket.into_request())
-                    .await
-                    .map_err(|err| DataFusionError::External(Box::new(err)))?
-                    .into_inner()
-                    .map_err(|err| FlightError::Tonic(Box::new(err)));
-
-                Ok(FlightRecordBatchStream::new_from_flight_data(stream)
-                    // TODO: propagate the error from the service to here, probably serializing it
-                    //  somehow.
-                    .map_err(|err| DataFusionError::External(Box::new(err))))
-            }.try_flatten_stream();
-
-            Ok(Box::pin(RecordBatchStreamAdapter::new(
-                self.schema(),
-                stream,
-            )))
-        */
-=======
+            }
+
+            if partition >= channels.len() {
+                return internal_err!("Invalid channel index {partition} with a total number of {} channels", channels.len());
+            }
+
+            let mut codec = ComposedPhysicalExtensionCodec::default();
+            codec.push(ArrowFlightReadExecProtoCodec);
+            codec.push_from_config(context.session_config());
+
             let ticket = DoGet::new_remote_plan_exec_ticket(
                 plan,
                 next_stage_context.clone(),
@@ -219,6 +208,97 @@
             self.schema(),
             stream,
         )))
->>>>>>> ebde2bfa
-    }
+    }
+}
+
+/// Builds the next stage context. This should be done by either the delegate in case we are already
+/// inside a stage context, or unconditionally if we are not in a stage context.
+async fn build_next_stage(
+    channel_manager: &ChannelManager,
+    current_stage: Option<&StageContext>,
+    partitioning: Partitioning,
+) -> Result<(StageContext, Vec<ArrowFlightChannel>), DataFusionError> {
+    let output_partitions = partitioning.partition_count();
+    let channels = channel_manager.get_n_channels(output_partitions).await?;
+
+    let next_stage_context = StageContext {
+        id: Uuid::new_v4().to_string(),
+        partitioning: Some(serialize_partitioning(
+            &partitioning,
+            // TODO: this should be set by the user
+            &DefaultPhysicalExtensionCodec {},
+        )?),
+        delegate: 0,
+        actors: channels.iter().map(|t| t.url.to_string()).collect(),
+        prev_actors: current_stage.map(|v| v.actors.len()).unwrap_or(1) as u64,
+    };
+    Ok((next_stage_context, channels))
+}
+
+/// Communicates the next stage context to all the actors that are not us. This should be
+/// done by the delegate in a stage, as it's the one responsible for ensuring every actor in
+/// a stage knows how the next stage looks like.
+async fn communicate_next_stage(
+    channel_manager: Arc<ChannelManager>,
+    current_stage: StageContext,
+    next_stage: StageContext,
+) -> Result<(), DataFusionError> {
+    let actors = current_stage
+        .actors
+        .iter()
+        .enumerate()
+        // Do not communicate to self.
+        .filter(|(i, _)| *i != current_stage.delegate as usize)
+        .map(|(i, url)| Ok((i, Url::parse(url.as_str())?)))
+        .collect::<Result<Vec<_>, _>>()
+        .map_err(|err: ParseError| {
+            exec_datafusion_err!("Invalid actor Urls in next stage context: {err}")
+        })?;
+
+    let mut join_set = JoinSet::new();
+    for (actor_idx, url) in actors {
+        let stage_id = current_stage.id.clone();
+        let next_stage = next_stage.clone();
+        let channel_manager = Arc::clone(&channel_manager);
+        join_set.spawn(async move {
+            let flight_data = DoPut::new_stage_context_flight_data(stage_id, actor_idx, next_stage);
+
+            let channel = channel_manager.get_channel_for_url(&url).await?;
+            let mut client = FlightServiceClient::new(channel.channel.clone());
+            client
+                .do_put(futures::stream::once(async move { flight_data }))
+                .await
+                .map_err(|err| DataFusionError::External(Box::new(err)))
+        });
+    }
+    for res in join_set.join_all().await {
+        res?;
+    }
+    Ok(())
+}
+
+/// Waits until the delegate in the current stage communicates us the next stage context. It's
+/// the responsibility of the delegate to choose the next stage context, and other actors in the
+/// stage must wait for that info to be communicated. This function does just that.
+async fn listen_to_next_stage(
+    channel_manager: &ChannelManager,
+    stage_delegation: &StageDelegation,
+    stage_id: String,
+    actor_idx: usize,
+) -> Result<(StageContext, Vec<ArrowFlightChannel>), DataFusionError> {
+    let next_stage_context = stage_delegation
+        .wait_for_delegate_info(stage_id, actor_idx)
+        .await?;
+    let urls = next_stage_context
+        .actors
+        .iter()
+        .map(|a| Url::parse(a.as_str()))
+        .collect::<Result<Vec<_>, _>>()
+        .map_err(|err| exec_datafusion_err!("Invalid actor Urls in next stage context: {err}"))?;
+    let channel_futures = urls
+        .iter()
+        .map(|url| channel_manager.get_channel_for_url(url));
+
+    let channels = futures::future::try_join_all(channel_futures).await?;
+    Ok((next_stage_context, channels))
 }