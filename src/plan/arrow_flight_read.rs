--- conflicted
+++ resolved
@@ -2,7 +2,7 @@
 use crate::channel_manager::ChannelManager;
 use crate::composed_extension_codec::ComposedPhysicalExtensionCodec;
 use crate::errors::tonic_status_to_datafusion_error;
-use crate::flight_service::DoGet;
+use crate::flight_service::{DoGet, StageKey};
 use crate::plan::DistributedCodec;
 use crate::stage::{proto_from_stage, ExecutionStage};
 use crate::user_provided_codec::get_user_codec;
@@ -178,46 +178,30 @@
         combined_codec.push(DistributedCodec {});
         if let Some(ref user_codec) = get_user_codec(context.session_config()) {
             combined_codec.push_arc(Arc::clone(user_codec));
-<<<<<<< HEAD
-=======
         }
 
         let child_stage_proto = proto_from_stage(child_stage, &combined_codec).map_err(|e| {
             internal_datafusion_err!("ArrowFlightReadExec: failed to convert stage to proto: {e}")
         })?;
 
-        let ticket_bytes = DoGet {
-            stage_proto: Some(child_stage_proto),
-            partition: partition as u64,
->>>>>>> 0dbf4276
-        }
-
-        let child_stage_proto = proto_from_stage(child_stage, &combined_codec).map_err(|e| {
-            internal_datafusion_err!("ArrowFlightReadExec: failed to convert stage to proto: {e}")
-        })?;
-
         let schema = child_stage.plan.schema();
 
         let child_stage_tasks = child_stage.tasks.clone();
-<<<<<<< HEAD
-        let stage_name = stage.name().to_string();
-        let child_stage_name = child_stage.name().to_string();
-
-        println!("I am ArrowFlightReadExec: stage={stage_name}, child_stage={child_stage_name}, partition={partition}
-                  tasks={:?}", child_stage_tasks);
-
-        let key = child_stage.key().clone();
-=======
->>>>>>> 0dbf4276
+        let child_stage_num = child_stage.num as u64;
+        let query_id = stage.query_id.to_string();
+
         let stream = async move {
             let futs = child_stage_tasks.iter().enumerate().map(|(i, task)| {
                 let i_capture = i;
                 let child_stage_proto_capture = child_stage_proto.clone();
                 let channel_manager_capture = channel_manager.clone();
                 let schema = schema.clone();
-                let stage_name = stage_name.clone();
-                let child_stage_name = child_stage_name.clone();
-                let key = key.clone();
+                let query_id = query_id.clone();
+                let key = StageKey {
+                    query_id,
+                    stage_id: child_stage_num,
+                    task_number: i as u64,
+                };
                 async move {
                     let url = task.url()?.ok_or(internal_datafusion_err!(
                         "ArrowFlightReadExec: task is unassigned, cannot proceed"
@@ -238,13 +222,6 @@
 
                     stream_from_stage_task(ticket, &url, schema.clone(), &channel_manager_capture)
                         .await
-                        .map(|stream| {
-                            reporting_stream(
-                                format!("s={}:cs={}:p={}", stage_name, child_stage_name, partition)
-                                    .as_str(),
-                                stream,
-                            )
-                        })
                 }
             });
 
@@ -261,26 +238,6 @@
             stream,
         )))
     }
-}
-
-fn reporting_stream(name: &str, in_stream: SendableRecordBatchStream) -> SendableRecordBatchStream {
-    let schema = in_stream.schema();
-    let mut stream = Box::pin(in_stream);
-    let name = name.to_owned();
-
-    let out_stream = async_stream::stream! {
-        println!("stream:{name}: attempting to read");
-        while let Some(batch) = stream.next().await {
-            match batch {
-                Ok(ref b) => println!("stream:{name}: got batch of {} rows:\n{}", b.num_rows(),
-        pretty_format_batches(&[b.clone()]).unwrap()),
-                Err(ref e) => println!("stream:{name}: got error {e}"),
-            };
-            yield batch;
-        };
-    };
-
-    Box::pin(RecordBatchStreamAdapter::new(schema, out_stream)) as SendableRecordBatchStream
 }
 
 async fn stream_from_stage_task(
