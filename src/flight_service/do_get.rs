--- conflicted
+++ resolved
@@ -1,9 +1,5 @@
-<<<<<<< HEAD
 use crate::DistributedTaskContext;
-use crate::common::with_callback;
-=======
 use crate::common::map_last_stream;
->>>>>>> 5db11013
 use crate::config_extension_ext::ContextGrpcMetadata;
 use crate::flight_service::service::ArrowFlightEndpoint;
 use crate::flight_service::session_builder::DistributedSessionBuilderContext;
@@ -21,13 +17,8 @@
 use bytes::Bytes;
 
 use datafusion::common::exec_datafusion_err;
-<<<<<<< HEAD
 use datafusion::error::DataFusionError;
-use datafusion::execution::SendableRecordBatchStream;
 use datafusion::physical_plan::ExecutionPlan;
-use datafusion::physical_plan::stream::RecordBatchStreamAdapter;
-=======
->>>>>>> 5db11013
 use datafusion::prelude::SessionContext;
 use datafusion_proto::physical_plan::AsExecutionPlan;
 use datafusion_proto::protobuf::PhysicalPlanNode;
@@ -140,86 +131,20 @@
             .execute(doget.target_partition as usize, session_state.task_ctx())
             .map_err(|err| Status::internal(format!("Error executing stage plan: {err:#?}")))?;
 
-<<<<<<< HEAD
-        let schema = stream.schema();
-
-        // TODO: We don't need to do this since the stage / plan is captured again by the
-        // TrailingFlightDataStream. However, we will eventuall only use the TrailingFlightDataStream
-        // if we are running an `explain (analyze)` command. We should update this section
-        // to only use one or the other - not both.
-        let plan_capture = plan.clone();
-        let stream = with_callback(stream, move |_| {
-            // We need to hold a reference to the plan for at least as long as the stream is
-            // execution. Some plans might store state necessary for the stream to work, and
-            // dropping the plan early could drop this state too soon.
-            let _ = plan_capture;
-        });
-
-        let record_batch_stream = Box::pin(RecordBatchStreamAdapter::new(schema, stream));
-        let task_data_capture = self.task_data_entries.clone();
-        Ok(flight_stream_from_record_batch_stream(
-            key.clone(),
-            stage_data.clone(),
-            move || {
-                task_data_capture.remove(key.clone());
-            },
-            record_batch_stream,
-        ))
-    }
-}
-
-fn missing(field: &'static str) -> impl FnOnce() -> Status {
-    move || Status::invalid_argument(format!("Missing field '{field}'"))
-}
-
-/// Creates a tonic response from a stream of record batches. Handles
-/// - RecordBatch to flight conversion partition tracking, stage eviction, and trailing metrics.
-fn flight_stream_from_record_batch_stream(
-    stage_key: StageKey,
-    stage_data: TaskData,
-    evict_stage: impl FnOnce() + Send + 'static,
-    stream: SendableRecordBatchStream,
-) -> Response<<ArrowFlightEndpoint as FlightService>::DoGetStream> {
-    let flight_data_stream =
-        FlightDataEncoderBuilder::new()
-=======
         let stream = FlightDataEncoderBuilder::new()
->>>>>>> 5db11013
             .with_schema(stream.schema().clone())
             .build(stream.map_err(|err| {
                 FlightError::Tonic(Box::new(datafusion_error_to_tonic_status(&err)))
             }));
 
-<<<<<<< HEAD
-    let trailing_metrics_stream = TrailingFlightDataStream::new(
-        move || {
-            if stage_data
-                .num_partitions_remaining
-                .fetch_sub(1, Ordering::SeqCst)
-                == 1
-            {
-                evict_stage();
-
-                let metrics_stream =
-                    collect_and_create_metrics_flight_data(stage_key, stage_data.plan).map_err(
-                        |err| {
-                            Status::internal(format!(
-                                "error collecting metrics in arrow flight endpoint: {err}"
-                            ))
-                        },
-                    )?;
-
-                return Ok(Some(metrics_stream));
-=======
         let task_data_entries = Arc::clone(&self.task_data_entries);
         let num_partitions_remaining = Arc::clone(&stage_data.num_partitions_remaining);
 
         let stream = map_last_stream(stream, move |last| {
             if num_partitions_remaining.fetch_sub(1, Ordering::SeqCst) == 1 {
                 task_data_entries.remove(key.clone());
->>>>>>> 5db11013
             }
-            last.and_then(|el| collect_and_create_metrics_flight_data(key, stage, el))
+            last.and_then(|el| collect_and_create_metrics_flight_data(key, plan, el))
         });
 
         Ok(Response::new(Box::pin(stream.map_err(|err| match err {
@@ -236,17 +161,12 @@
 /// Collects metrics from the provided stage and includes it in the flight data
 fn collect_and_create_metrics_flight_data(
     stage_key: StageKey,
-<<<<<<< HEAD
     plan: Arc<dyn ExecutionPlan>,
-) -> Result<impl Stream<Item = Result<FlightData, FlightError>> + Send + 'static, FlightError> {
-=======
-    stage: Arc<StageExec>,
     incoming: FlightData,
 ) -> Result<FlightData, FlightError> {
->>>>>>> 5db11013
     // Get the metrics for the task executed on this worker. Separately, collect metrics for child tasks.
     let mut result = TaskMetricsCollector::new()
-        .collect(plan.clone())
+        .collect(plan)
         .map_err(|err| FlightError::ProtocolError(err.to_string()))?;
 
     // Add the metrics for this task into the collection of task metrics.
@@ -278,23 +198,6 @@
         })),
     };
 
-<<<<<<< HEAD
-    let metrics_flight_data =
-        empty_flight_data_with_app_metadata(flight_app_metadata, plan.schema())?;
-    Ok(Box::pin(stream::once(
-        async move { Ok(metrics_flight_data) },
-    )))
-}
-
-/// Creates a FlightData with the given app_metadata and empty RecordBatch using the provided schema.
-/// We don't use [arrow_flight::encode::FlightDataEncoder] (and by extension, the [arrow_flight::encode::FlightDataEncoderBuilder])
-/// since they skip messages with empty RecordBatch data.
-pub fn empty_flight_data_with_app_metadata(
-    metadata: FlightAppMetadata,
-    schema: SchemaRef,
-) -> Result<FlightData, FlightError> {
-=======
->>>>>>> 5db11013
     let mut buf = vec![];
     flight_app_metadata
         .encode(&mut buf)
