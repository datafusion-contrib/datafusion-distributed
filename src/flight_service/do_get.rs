use crate::common::map_last_stream;
use crate::config_extension_ext::{
    ContextGrpcMetadata, set_distributed_option_extension_from_headers,
};
use crate::flight_service::session_builder::WorkerQueryContext;
use crate::flight_service::worker::Worker;
use crate::metrics::TaskMetricsCollector;
use crate::metrics::proto::df_metrics_set_to_proto;
use crate::protobuf::{
    AppMetadata, DistributedCodec, FlightAppMetadata, MetricsCollection, StageKey, TaskMetrics,
    datafusion_error_to_tonic_status,
};
use crate::{DistributedConfig, DistributedTaskContext};
use arrow_flight::FlightData;
use arrow_flight::Ticket;
use arrow_flight::encode::{DictionaryHandling, FlightDataEncoderBuilder};
use arrow_flight::error::FlightError;
use arrow_flight::flight_service_server::FlightService;
use arrow_select::dictionary::garbage_collect_any_dictionary;
use bytes::Bytes;
use datafusion::arrow::array::{Array, AsArray, RecordBatch};
use datafusion::common::exec_datafusion_err;
use datafusion::error::DataFusionError;
use datafusion::execution::SessionStateBuilder;
use datafusion::physical_plan::ExecutionPlan;
use datafusion::prelude::SessionContext;
use datafusion_proto::physical_plan::AsExecutionPlan;
use datafusion_proto::protobuf::PhysicalPlanNode;
use prost::Message;
use std::sync::Arc;
use std::sync::atomic::{AtomicUsize, Ordering};
use tonic::{Request, Response, Status};

#[derive(Clone, PartialEq, ::prost::Message)]
pub struct DoGet {
    /// The [Arc<dyn ExecutionPlan>] we are going to execute encoded as protobuf bytes.
    #[prost(bytes, tag = "1")]
    pub plan_proto: Bytes,
    /// The index to the task within the stage that we want to execute
    #[prost(uint64, tag = "2")]
    pub target_task_index: u64,
    #[prost(uint64, tag = "3")]
    pub target_task_count: u64,
    /// the partition number we want to execute
    #[prost(uint64, tag = "4")]
    pub target_partition: u64,
    /// The stage key that identifies the stage.  This is useful to keep
    /// outside of the stage proto as it is used to store the stage
    /// and we may not need to deserialize the entire stage proto
    /// if we already have stored it
    #[prost(message, optional, tag = "5")]
    pub stage_key: Option<StageKey>,
}

use futures::TryStreamExt;

#[derive(Debug)]
/// TaskData stores state for a single task being executed by this Endpoint. It may be shared
/// by concurrent requests for the same task which execute separate partitions.
pub struct TaskData {
    pub(super) plan: Arc<dyn ExecutionPlan>,
    /// `num_partitions_remaining` is initialized to the total number of partitions in the task.
    /// This is decremented for each request to the endpoint for this task. Once this count is
    /// zero, the task is likely complete. The task may not be complete because it's possible
    /// that the same partition was retried and this count was decremented more than once for
    /// the same partition.
    num_partitions_remaining: Arc<AtomicUsize>,
}

impl Worker {
    pub(super) async fn get(
        &self,
        request: Request<Ticket>,
    ) -> Result<Response<<Worker as FlightService>::DoGetStream>, Status> {
        let (metadata, _ext, body) = request.into_parts();
        let doget = DoGet::decode(body.ticket).map_err(|err| {
            Status::invalid_argument(format!("Cannot decode DoGet message: {err}"))
        })?;

        let headers = metadata.into_headers();
        let mut session_state = self
            .session_builder
<<<<<<< HEAD
            .build_session_state(DistributedSessionBuilderContext {
=======
            .build_session_state(WorkerQueryContext {
>>>>>>> 1fb4daa5
                builder: SessionStateBuilder::new()
                    .with_default_features()
                    .with_runtime_env(Arc::clone(&self.runtime)),
                headers: headers.clone(),
            })
            .await
            .map_err(|err| datafusion_error_to_tonic_status(&err))?;

        let codec = DistributedCodec::new_combined_with_user(session_state.config());
        let ctx = SessionContext::new_with_state(session_state.clone());

        // There's only 1 `StageExec` responsible for all requests that share the same `stage_key`,
        // so here we either retrieve the existing one or create a new one if it does not exist.
        let key = doget.stage_key.clone().ok_or_else(missing("stage_key"))?;
        let once = self
            .task_data_entries
            .get_or_init(key.clone(), Default::default);

        let stage_data = once
            .get_or_try_init(|| async {
                let proto_node = PhysicalPlanNode::try_decode(doget.plan_proto.as_ref())?;
                let mut plan = proto_node.try_into_physical_plan(&ctx.task_ctx(), &codec)?;
                for hook in self.hooks.on_plan.iter() {
                    plan = hook(plan)
                }

                let total_partitions = plan.properties().partitioning.partition_count();
                Ok::<_, DataFusionError>(TaskData {
                    plan,
                    num_partitions_remaining: Arc::new(AtomicUsize::new(total_partitions)),
                })
            })
            .await
            .map_err(|err| Status::invalid_argument(format!("Cannot decode stage proto: {err}")))?;

        let plan = Arc::clone(&stage_data.plan);

        // Find out which partition group we are executing
        let cfg = session_state.config_mut();
        let d_cfg =
            set_distributed_option_extension_from_headers::<DistributedConfig>(cfg, &headers)
                .map_err(|err| datafusion_error_to_tonic_status(&err))?;
        let send_metrics = d_cfg.collect_metrics;
        cfg.set_extension(Arc::new(ContextGrpcMetadata(headers)));
        cfg.set_extension(Arc::new(DistributedTaskContext {
            task_index: doget.target_task_index as usize,
            task_count: doget.target_task_count as usize,
        }));

        let partition_count = plan.properties().partitioning.partition_count();
        let target_partition = doget.target_partition as usize;
        let plan_name = plan.name();
        if target_partition >= partition_count {
            return Err(datafusion_error_to_tonic_status(&exec_datafusion_err!(
                "partition {target_partition} not available. The head plan {plan_name} of the stage just has {partition_count} partitions"
            )));
        }

        let stream = plan
            .execute(target_partition, session_state.task_ctx())
            .map_err(|err| Status::internal(format!("Error executing stage plan: {err:#?}")))?;

        let schema = plan.schema();

        // Apply garbage collection of dictionary and view arrays before sending over the network
        let stream = stream.and_then(|rb| std::future::ready(garbage_collect_arrays(rb)));

        let stream = FlightDataEncoderBuilder::new()
            .with_schema(schema)
            // This tells the encoder to send dictionaries across the wire as-is.
            // The alternative (`DictionaryHandling::Hydrate`) would expand the dictionaries
            // into their value types, which can potentially blow up the size of the data transfer.
            // The main reason to use `DictionaryHandling::Hydrate` is for compatibility with clients
            // that do not support dictionaries, but since we are using the same server/client on both
            // sides, we can safely use `DictionaryHandling::Resend`.
            // Note that we do garbage collection of unused dictionary values above, so we are not sending
            // unused dictionary values over the wire.
            .with_dictionary_handling(DictionaryHandling::Resend)
            // Set max flight data size to unlimited.
            // This requires servers and clients to also be configured to handle unlimited sizes.
            // Using unlimited sizes avoids splitting RecordBatches into multiple FlightData messages,
            // which could add significant overhead for large RecordBatches.
            // The only reason to split them really is if the client/server are configured with a message size limit,
            // which mainly makes sense in a public network scenario where you want to avoid DoS attacks.
            // Since all of our Arrow Flight communication happens within trusted data plane networks,
            // we can safely use unlimited sizes here.
            .with_max_flight_data_size(usize::MAX)
            .build(stream.map_err(|err| {
                FlightError::Tonic(Box::new(datafusion_error_to_tonic_status(&err)))
            }));

        let task_data_entries = Arc::clone(&self.task_data_entries);
        let num_partitions_remaining = Arc::clone(&stage_data.num_partitions_remaining);

        let stream = map_last_stream(stream, move |last| {
            if num_partitions_remaining.fetch_sub(1, Ordering::SeqCst) == 1 {
                task_data_entries.remove(key.clone());
                return if send_metrics {
                    last.and_then(|el| collect_and_create_metrics_flight_data(key, plan, el))
                } else {
                    last
                };
            }
            last
        });

        Ok(Response::new(Box::pin(stream.map_err(|err| match err {
            FlightError::Tonic(status) => *status,
            _ => Status::internal(format!("Error during flight stream: {err}")),
        }))))
    }
}

fn missing(field: &'static str) -> impl FnOnce() -> Status {
    move || Status::invalid_argument(format!("Missing field '{field}'"))
}

/// Collects metrics from the provided stage and includes it in the flight data
fn collect_and_create_metrics_flight_data(
    stage_key: StageKey,
    plan: Arc<dyn ExecutionPlan>,
    incoming: FlightData,
) -> Result<FlightData, FlightError> {
    // Get the metrics for the task executed on this worker + child tasks.
    let mut result = TaskMetricsCollector::new()
        .collect(plan)
        .map_err(|err| FlightError::ProtocolError(err.to_string()))?;

    // Add the metrics for this task into the collection of task metrics.
    // Skip any metrics that can't be converted to proto (unsupported types)
    let proto_task_metrics = result
        .task_metrics
        .iter()
        .map(|metrics| {
            df_metrics_set_to_proto(metrics)
                .map_err(|err| FlightError::ProtocolError(err.to_string()))
        })
        .collect::<Result<Vec<_>, _>>()?;
    result
        .input_task_metrics
        .insert(stage_key, proto_task_metrics);

    // Serialize the metrics for all tasks.
    let mut task_metrics_set = vec![];
    for (stage_key, metrics) in result.input_task_metrics.into_iter() {
        task_metrics_set.push(TaskMetrics {
            stage_key: Some(stage_key),
            metrics,
        });
    }

    let flight_app_metadata = FlightAppMetadata {
        content: Some(AppMetadata::MetricsCollection(MetricsCollection {
            tasks: task_metrics_set,
        })),
    };

    let mut buf = vec![];
    flight_app_metadata
        .encode(&mut buf)
        .map_err(|err| FlightError::ProtocolError(err.to_string()))?;

    Ok(incoming.with_app_metadata(buf))
}

/// Garbage collects values sub-arrays.
///
/// We apply this before sending RecordBatches over the network to avoid sending
/// values that are not referenced by any dictionary keys or buffers that are not used.
///
/// Unused values can arise from operations such as filtering, where
/// some keys may no longer be referenced in the filtered result.
fn garbage_collect_arrays(batch: RecordBatch) -> Result<RecordBatch, DataFusionError> {
    let (schema, arrays, _row_count) = batch.into_parts();

    let arrays = arrays
        .into_iter()
        .map(|array| {
            if let Some(array) = array.as_any_dictionary_opt() {
                garbage_collect_any_dictionary(array)
            } else if let Some(array) = array.as_string_view_opt() {
                Ok(Arc::new(array.gc()) as Arc<dyn Array>)
            } else if let Some(array) = array.as_binary_view_opt() {
                Ok(Arc::new(array.gc()) as Arc<dyn Array>)
            } else {
                Ok(array)
            }
        })
        .collect::<Result<Vec<_>, _>>()?;

    Ok(RecordBatch::try_new(schema, arrays)?)
}

#[cfg(test)]
mod tests {
    use super::*;
    use crate::stage::ExecutionTask;
    use arrow::datatypes::{Schema, SchemaRef};
    use arrow_flight::Ticket;
    use datafusion::physical_expr::Partitioning;
    use datafusion::physical_plan::ExecutionPlan;
    use datafusion::physical_plan::empty::EmptyExec;
    use datafusion::physical_plan::repartition::RepartitionExec;
    use datafusion_proto::physical_plan::DefaultPhysicalExtensionCodec;
    use prost::{Message, bytes::Bytes};
    use tonic::Request;
    use uuid::Uuid;

    #[tokio::test]
    async fn test_task_data_partition_counting() {
<<<<<<< HEAD
        let mut endpoint = ArrowFlightEndpoint::default();
=======
        let mut endpoint = Worker::default();
>>>>>>> 1fb4daa5
        let plans_received = Arc::new(AtomicUsize::default());
        {
            let plans_received = Arc::clone(&plans_received);
            endpoint.add_on_plan_hook(move |plan| {
                plans_received.fetch_add(1, Ordering::SeqCst);
                plan
            });
        }

        // Create 3 tasks with 3 partitions each.
        let num_tasks = 3;
        let num_partitions_per_task = 3;
        let stage_id = 1;
        let query_id = Bytes::from(Uuid::new_v4().into_bytes().to_vec());

        // Set up protos.
        let mut tasks = Vec::new();
        for _ in 0..num_tasks {
            tasks.push(ExecutionTask { url: None });
        }
        let plan = create_mock_physical_plan(num_partitions_per_task);
        let plan_proto: Bytes =
            PhysicalPlanNode::try_from_physical_plan(plan, &DefaultPhysicalExtensionCodec {})
                .unwrap()
                .encode_to_vec()
                .into();

        let task_keys: Vec<_> = (0..3)
            .map(|i| StageKey::new(query_id.clone(), stage_id, i))
            .collect();

        let plan_proto_for_closure = plan_proto.clone();
        let endpoint_ref = &endpoint;

        let do_get = async move |partition: u64, task_number: u64, stage_key: StageKey| {
            let plan_proto = plan_proto_for_closure.clone();
            let doget = DoGet {
                plan_proto,
                target_task_index: task_number,
                target_task_count: num_tasks,
                target_partition: partition,
                stage_key: Some(stage_key),
            };

            let ticket = Ticket {
                ticket: Bytes::from(doget.encode_to_vec()),
            };

            let request = Request::new(ticket);
            let response = endpoint_ref.get(request).await?;
            let mut stream = response.into_inner();

            // Consume the stream.
            while let Some(_flight_data) = stream.try_next().await? {}
            Ok::<(), Status>(())
        };

        // For each task, call do_get() for each partition except the last.
        for (task_number, task_key) in task_keys.iter().enumerate() {
            for partition in 0..num_partitions_per_task - 1 {
                let result = do_get(partition as u64, task_number as u64, task_key.clone()).await;
                if let Err(err) = result {
                    panic!("do_get call failed with error: {err}")
                }
            }
        }
        // As many plans as tasks should have been received.
        assert_eq!(plans_received.load(Ordering::SeqCst), task_keys.len());

        // Check that the endpoint has not evicted any task states.
        assert_eq!(endpoint.task_data_entries.len(), num_tasks as usize);

        // Run the last partition of task 0. Any partition number works. Verify that the task state
        // is evicted because all partitions have been processed.
        let result = do_get(2, 0, task_keys[0].clone()).await;
        assert!(result.is_ok());
        let stored_stage_keys = endpoint.task_data_entries.keys().collect::<Vec<StageKey>>();
        assert_eq!(stored_stage_keys.len(), 2);
        assert!(stored_stage_keys.contains(&task_keys[1]));
        assert!(stored_stage_keys.contains(&task_keys[2]));

        // Run the last partition of task 1.
        let result = do_get(2, 1, task_keys[1].clone()).await;
        assert!(result.is_ok());
        let stored_stage_keys = endpoint.task_data_entries.keys().collect::<Vec<StageKey>>();
        assert_eq!(stored_stage_keys.len(), 1);
        assert!(stored_stage_keys.contains(&task_keys[2]));

        // Run the last partition of the last task.
        let result = do_get(2, 2, task_keys[2].clone()).await;
        assert!(result.is_ok());
        let stored_stage_keys = endpoint.task_data_entries.keys().collect::<Vec<StageKey>>();
        assert_eq!(stored_stage_keys.len(), 0);
    }

    // Helper to create a mock physical plan
    fn create_mock_physical_plan(partitions: usize) -> Arc<dyn ExecutionPlan> {
        let node = Arc::new(EmptyExec::new(SchemaRef::new(Schema::empty())));
        Arc::new(RepartitionExec::try_new(node, Partitioning::RoundRobinBatch(partitions)).unwrap())
    }
}<|MERGE_RESOLUTION|>--- conflicted
+++ resolved
@@ -19,6 +19,7 @@
 use arrow_select::dictionary::garbage_collect_any_dictionary;
 use bytes::Bytes;
 use datafusion::arrow::array::{Array, AsArray, RecordBatch};
+
 use datafusion::common::exec_datafusion_err;
 use datafusion::error::DataFusionError;
 use datafusion::execution::SessionStateBuilder;
@@ -26,6 +27,7 @@
 use datafusion::prelude::SessionContext;
 use datafusion_proto::physical_plan::AsExecutionPlan;
 use datafusion_proto::protobuf::PhysicalPlanNode;
+use futures::TryStreamExt;
 use prost::Message;
 use std::sync::Arc;
 use std::sync::atomic::{AtomicUsize, Ordering};
@@ -52,18 +54,16 @@
     pub stage_key: Option<StageKey>,
 }
 
-use futures::TryStreamExt;
-
-#[derive(Debug)]
+#[derive(Clone, Debug)]
 /// TaskData stores state for a single task being executed by this Endpoint. It may be shared
 /// by concurrent requests for the same task which execute separate partitions.
 pub struct TaskData {
     pub(super) plan: Arc<dyn ExecutionPlan>,
-    /// `num_partitions_remaining` is initialized to the total number of partitions in the task.
-    /// This is decremented for each request to the endpoint for this task. Once this count is
-    /// zero, the task is likely complete. The task may not be complete because it's possible
-    /// that the same partition was retried and this count was decremented more than once for
-    /// the same partition.
+    /// `num_partitions_remaining` is initialized to the total number of partitions in the task (not
+    /// only tasks in the partition group). This is decremented for each request to the endpoint
+    /// for this task. Once this count is zero, the task is likely complete. The task may not be
+    /// complete because it's possible that the same partition was retried and this count was
+    /// decremented more than once for the same partition.
     num_partitions_remaining: Arc<AtomicUsize>,
 }
 
@@ -80,11 +80,7 @@
         let headers = metadata.into_headers();
         let mut session_state = self
             .session_builder
-<<<<<<< HEAD
-            .build_session_state(DistributedSessionBuilderContext {
-=======
             .build_session_state(WorkerQueryContext {
->>>>>>> 1fb4daa5
                 builder: SessionStateBuilder::new()
                     .with_default_features()
                     .with_runtime_env(Arc::clone(&self.runtime)),
@@ -98,7 +94,7 @@
 
         // There's only 1 `StageExec` responsible for all requests that share the same `stage_key`,
         // so here we either retrieve the existing one or create a new one if it does not exist.
-        let key = doget.stage_key.clone().ok_or_else(missing("stage_key"))?;
+        let key = doget.stage_key.ok_or_else(missing("stage_key"))?;
         let once = self
             .task_data_entries
             .get_or_init(key.clone(), Default::default);
@@ -111,6 +107,7 @@
                     plan = hook(plan)
                 }
 
+                // Initialize partition count to the number of partitions in the stage
                 let total_partitions = plan.properties().partitioning.partition_count();
                 Ok::<_, DataFusionError>(TaskData {
                     plan,
@@ -119,7 +116,6 @@
             })
             .await
             .map_err(|err| Status::invalid_argument(format!("Cannot decode stage proto: {err}")))?;
-
         let plan = Arc::clone(&stage_data.plan);
 
         // Find out which partition group we are executing
@@ -143,11 +139,14 @@
             )));
         }
 
+        // Rather than executing the `StageExec` itself, we want to execute the inner plan instead,
+        // as executing `StageExec` performs some worker assignation that should have already been
+        // done in the head stage.
         let stream = plan
-            .execute(target_partition, session_state.task_ctx())
+            .execute(doget.target_partition as usize, session_state.task_ctx())
             .map_err(|err| Status::internal(format!("Error executing stage plan: {err:#?}")))?;
 
-        let schema = plan.schema();
+        let schema = stream.schema().clone();
 
         // Apply garbage collection of dictionary and view arrays before sending over the network
         let stream = stream.and_then(|rb| std::future::ready(garbage_collect_arrays(rb)));
@@ -295,11 +294,7 @@
 
     #[tokio::test]
     async fn test_task_data_partition_counting() {
-<<<<<<< HEAD
-        let mut endpoint = ArrowFlightEndpoint::default();
-=======
         let mut endpoint = Worker::default();
->>>>>>> 1fb4daa5
         let plans_received = Arc::new(AtomicUsize::default());
         {
             let plans_received = Arc::clone(&plans_received);
