use std::sync::Arc;

use anyhow::anyhow;
use arrow::datatypes::{DataType, Field, Schema, SchemaRef};
use datafusion::{
    logical_expr::LogicalPlan, physical_plan::ExecutionPlan, prelude::SessionContext,
};
use datafusion_substrait::logical_plan::consumer::from_substrait_plan;
use datafusion_substrait::substrait::proto::Plan;

use crate::{
<<<<<<< HEAD
    explain::build_explain_batch,
    planning::{
        distribute_stages, execution_planning, get_ctx, logical_planning, physical_planning,
=======
    explain::{is_explain_query, DistributedExplainExec},
    k8s::get_worker_addresses,
    logging::debug,
    planning::{
        distribute_stages, execution_planning, get_ctx, logical_planning, physical_planning,
        DFRayStage,
>>>>>>> eed71762
    },
    record_batch_exec::RecordBatchExec,
    result::Result,
    vocab::{Addrs, DDTask},
    worker_discovery::get_worker_addresses,
};

/// Result of query preparation for execution of both query and its EXPLAIN
pub struct QueryPlan {
    pub query_id: String,
    pub session_context: SessionContext,
    pub worker_addresses: Addrs,
    pub final_stage_id: u64,
    pub schema: SchemaRef,
    pub logical_plan: LogicalPlan,
    pub physical_plan: Arc<dyn ExecutionPlan>,
    pub distributed_plan: Arc<dyn ExecutionPlan>,
    pub distributed_tasks: Vec<DDTask>,
}

impl std::fmt::Debug for QueryPlan {
    fn fmt(&self, f: &mut std::fmt::Formatter<'_>) -> std::fmt::Result {
        f.debug_struct("QueryPlan")
            .field("query_id", &self.query_id)
            .field("session_context", &"<SessionContext>")
            .field("logical_plan", &self.logical_plan)
            .field("physical_plan", &format!("<{}>", self.physical_plan.name()))
            .field(
                "distributed_plan",
                &format!("<{}>", self.distributed_plan.name()),
            )
            .field(
                "stages",
<<<<<<< HEAD
                &format!("<{} stages>", self.distributed_tasks.len()),
=======
                &format!("<{} stages>", self.distributed_stages.len()),
>>>>>>> eed71762
            )
            .finish()
    }
}

/// Query planner responsible for preparing SQL queries for distributed execution
pub struct QueryPlanner;

impl Default for QueryPlanner {
    fn default() -> Self {
        Self::new()
    }
}

impl QueryPlanner {
    pub fn new() -> Self {
        Self
    }

    /// Dispatch a distributed query plan to the workers.
    async fn dispatch_query_plan(&self, base_result: QueryPlanBase) -> Result<QueryPlan> {
        if base_result.distributed_stages.is_empty() {
            return Err(anyhow!("No stages generated for query").into());
        }

        let worker_addrs = get_worker_addresses()?;

        // The last stage produces the data returned to the client.
        let final_stage = &base_result.distributed_stages[base_result.distributed_stages.len() - 1];
        let schema = Arc::clone(&final_stage.plan.schema());
        let final_stage_id = final_stage.stage_id;

        // Physically dispatch each stage to the worker pool, further dividing
        // them into partition groups.
        let final_workers = distribute_stages(
            &base_result.query_id,
            base_result.distributed_stages,
            worker_addrs,
        )
        .await?;

        Ok(QueryPlan {
            query_id: base_result.query_id,
            worker_addresses: final_workers,
            final_stage_id,
            schema,
            explain_data: None,
        })
    }

    /// Common planning steps shared by both query and its EXPLAIN
    ///
    /// Prepare a query by parsing the SQL, planning it, and distributing the
    /// physical plan into stages that can be executed by workers.
    pub async fn prepare(&self, sql: &str) -> Result<QueryPlan> {
        let ctx = get_ctx().map_err(|e| anyhow!("Could not create context: {e}"))?;

        let logical_plan = logical_planning(sql, &ctx).await?;

<<<<<<< HEAD
        match logical_plan {
            p @ LogicalPlan::Explain(_) => self.prepare_explain(p, ctx).await,
            // add other logical plans for local execution here following the pattern for explain
            p => self.prepare_query(p, ctx).await,
        }
    }

    async fn prepare_query(
        &self,
        logical_plan: LogicalPlan,
        ctx: SessionContext,
    ) -> Result<QueryPlan> {
        let physical_plan = physical_planning(&logical_plan, &ctx).await?;
=======
        // divide the physical plan into chunks (stages) that we can distribute to workers later in dispatch_query_plan
        let (distributed_plan, distributed_stages) =
            execution_planning(physical_plan.clone(), 8192, Some(2)).await?;
>>>>>>> eed71762

        self.send_it(logical_plan, physical_plan, ctx).await
    }

<<<<<<< HEAD
    async fn send_it(
        &self,
        logical_plan: LogicalPlan,
        physical_plan: Arc<dyn ExecutionPlan>,
        ctx: SessionContext,
    ) -> Result<QueryPlan> {
        let query_id = uuid::Uuid::new_v4().to_string();

        // divide the physical plan into chunks (tasks) that we can distribute to workers
        let (distributed_plan, distributed_stages) =
            execution_planning(physical_plan.clone(), 8192, Some(2)).await?;
=======
    /// Prepare a distributed query (SQL entry point)
    pub async fn prepare_query(&self, sql: &str) -> Result<QueryPlan> {
        let base_result = self.prepare_query_base(sql, "REGULAR").await?;
        self.dispatch_query_plan(base_result).await
    }

    /// Prepare a distributed query (Substrait entry point)
    pub async fn prepare_substrait_query(&self, substrait_plan: Plan) -> Result<QueryPlan> {
        let base_result = self
            .prepare_substrait_query_base(substrait_plan, "SUBSTRAIT")
            .await?;
        self.dispatch_query_plan(base_result).await
    }
>>>>>>> eed71762

    pub async fn prepare_substrait_query_base(
        &self,
        substrait_plan: Plan,
        query_type: &str,
    ) -> Result<QueryPlanBase> {
        debug!(
            "prepare_substrait_query_base: {} Substrait = {:#?}",
            query_type, substrait_plan
        );

<<<<<<< HEAD
        // gather some information we need to send back such that
        // we can send a ticket to the client
        let final_stage = &distributed_stages[distributed_stages.len() - 1];
        let schema = Arc::clone(&final_stage.plan.schema());
        let final_stage_id = final_stage.stage_id;

        // distribute the stages to workers, further dividing them up
        // into chunks of partitions (partition_groups)
        let (final_workers, tasks) =
            distribute_stages(&query_id, distributed_stages, worker_addrs).await?;

        let qp = QueryPlan {
            query_id,
            session_context: ctx,
            worker_addresses: final_workers,
            final_stage_id,
            schema,
            logical_plan,
            physical_plan,
            distributed_plan,
            distributed_tasks: tasks,
        };

        Ok(qp)
    }

    async fn prepare_explain(
        &self,
        explain_plan: LogicalPlan,
        ctx: SessionContext,
    ) -> Result<QueryPlan> {
        let child_plan = explain_plan.inputs();
        if child_plan.len() != 1 {
            return Err(anyhow!("EXPLAIN plan must have exactly one child").into());
=======
        let query_id = uuid::Uuid::new_v4().to_string();
        let ctx = get_ctx().map_err(|e| anyhow!("Could not create context: {e}"))?;

        let logical_plan = from_substrait_plan(&ctx.state(), &substrait_plan)
            .await
            .map_err(|e| anyhow!("Failed to convert DataFusion Logical Plan: {e}"))?;

        let physical_plan = physical_planning(&logical_plan, &ctx)
            .await
            .map_err(|e| anyhow!("Failed to convert DataFusion Physical Plan: {e}"))?;

        // divide the physical plan into chunks (stages) that we can distribute to workers later in dispatch_query_plan
        let (distributed_plan, distributed_stages) =
            execution_planning(physical_plan.clone(), 8192, Some(2)).await?;

        Ok(QueryPlanBase {
            query_id,
            session_context: ctx,
            logical_plan,
            physical_plan,
            distributed_plan,
            distributed_stages,
        })
    }

    /// Prepare an EXPLAIN query
    /// This method only handles EXPLAIN queries (plan only). EXPLAIN ANALYZE queries are handled as regular queries because they need to be executed.
    pub async fn prepare_explain(&self, sql: &str) -> Result<QueryPlan> {
        // Validate that this is actually an EXPLAIN query (not EXPLAIN ANALYZE)
        if !is_explain_query(sql) {
            return Err(anyhow!(
                "prepare_explain called with non-EXPLAIN query or EXPLAIN ANALYZE query: {}",
                sql
            )
            .into());
        }

        // Extract the underlying query from the EXPLAIN statement
        let underlying_query = sql
            .trim()
            .strip_prefix("EXPLAIN")
            .or_else(|| {
                sql.trim()
                    .to_uppercase()
                    .strip_prefix("EXPLAIN")
                    .map(|_| &sql.trim()[7..])
            })
            .unwrap_or(sql)
            .trim();

        let base_result = self.prepare_query_base(underlying_query, "EXPLAIN").await?;

        // generate the plan strings
        let logical_plan_string = format!("{}", base_result.logical_plan.display_indent());
        let physical_plan_string = format!(
            "{}",
            datafusion::physical_plan::displayable(base_result.physical_plan.as_ref()).indent(true)
        );
        let distributed_plan_string = format!(
            "{}",
            datafusion::physical_plan::displayable(base_result.distributed_plan.as_ref())
                .indent(true)
        );
        let distributed_stages_string = DistributedExplainExec::format_distributed_stages(
            base_result.distributed_stages.as_slice(),
        );

        // create the schema for EXPLAIN results
        let schema = Arc::new(Schema::new(vec![
            Field::new("plan_type", DataType::Utf8, false),
            Field::new("plan", DataType::Utf8, false),
        ]));

        // Create explain data
        let explain_data = DistributedExplainExec::new(
            Arc::clone(&schema),
            logical_plan_string,
            physical_plan_string,
            distributed_plan_string,
            distributed_stages_string,
        );

        // Create dummy addresses for EXPLAIN (no real workers needed)
        let mut dummy_addrs = std::collections::HashMap::new();
        let mut partition_addrs = std::collections::HashMap::new();
        partition_addrs.insert(
            0u64,
            vec![("explain_local".to_string(), "local".to_string())],
        );
        dummy_addrs.insert(0u64, partition_addrs);

        Ok(QueryPlan {
            query_id: base_result.query_id,
            worker_addresses: dummy_addrs,
            final_stage_id: 0,
            schema,
            explain_data: Some(explain_data),
        })
    }
}

#[cfg(test)]
mod tests {
    use super::*;
    use std::io::BufReader;
    use std::{fs::File, path::Path};

    // //////////////////////////////////////////////////////////////
    // Test helper functions
    // //////////////////////////////////////////////////////////////

    /// Set up mock worker environment for testing
    fn setup_mock_worker_env() {
        let mock_addrs = [
            ("mock_worker_1".to_string(), "localhost:9001".to_string()),
            ("mock_worker_2".to_string(), "localhost:9002".to_string()),
        ];
        let mock_env_value = mock_addrs
            .iter()
            .map(|(name, addr)| format!("{}/{}", name, addr))
            .collect::<Vec<_>>()
            .join(",");
        std::env::set_var("DFRAY_WORKER_ADDRESSES", &mock_env_value);
    }

    // //////////////////////////////////////////////////////////////
    // Core function tests
    // //////////////////////////////////////////////////////////////

    #[tokio::test]
    async fn test_prepare_query_base() {
        let planner = QueryPlanner::new();

        // Test with a simple SELECT query without the need to read any table
        let sql = "SELECT 1 as test_col";
        let result = planner.prepare_query_base(sql, "TEST").await;

        if result.is_ok() {
            let query_plan_base = result.unwrap();
            // verify all fields have values
            assert!(!query_plan_base.query_id.is_empty());
            assert!(!query_plan_base.distributed_stages.is_empty());
            assert!(!query_plan_base.physical_plan.schema().fields().is_empty());
            // logical plan of select 1 on empty relation
            assert_eq!(
                query_plan_base.logical_plan.to_string(),
                "Projection: Int64(1) AS test_col\n  EmptyRelation"
            );
            // physical plan of select 1 on empty releation is ProjectionExec
            assert_eq!(query_plan_base.physical_plan.name(), "ProjectionExec");
        } else {
            // If worker discovery fails, we expect a specific error
            let error_msg = format!("{:?}", result.unwrap_err());
            assert!(error_msg.contains("worker") || error_msg.contains("address"));
        }
    }

    #[tokio::test]
    async fn test_prepare_substrait_query_base() {
        let planner = QueryPlanner::new();

        // Read the JSON plan and convert to binary Substrait protobuf bytes
        let plan = serde_json::from_reader::<_, datafusion_substrait::substrait::proto::Plan>(
            BufReader::new(
                File::open(Path::new("testdata/substrait/select_one.substrait.json"))
                    .expect("file not found"),
            ),
        )
        .expect("failed to parse json");

        let result = planner.prepare_substrait_query_base(plan, "TEST").await;

        if result.is_ok() {
            let query_plan_base = result.unwrap();
            // verify all fields have values
            assert!(!query_plan_base.query_id.is_empty());
            assert!(!query_plan_base.distributed_stages.is_empty());
            assert!(!query_plan_base.physical_plan.schema().fields().is_empty());
            // logical plan of select 1 on empty relation
            assert_eq!(
                query_plan_base.logical_plan.to_string(),
                "Projection: Int64(1) AS test_col\n  Values: (Int64(0))"
            );
            // physical plan of select 1 on empty releation is ProjectionExec
            assert_eq!(query_plan_base.physical_plan.name(), "ProjectionExec");
        } else {
            // If worker discovery fails, we expect a specific error
            let error_msg = format!("{:?}", result.unwrap_err());
            assert!(error_msg.contains("worker") || error_msg.contains("address"));
>>>>>>> eed71762
        }

<<<<<<< HEAD
        let logical_plan = child_plan[0];

        let query_plan = self.prepare_query(logical_plan.clone(), ctx).await?;

        let batch = build_explain_batch(
            &query_plan.logical_plan,
            &query_plan.physical_plan,
            &query_plan.distributed_plan,
            &query_plan.distributed_tasks,
        )?;
        let physical_plan = Arc::new(RecordBatchExec::new(batch));

        self.send_it(
            query_plan.logical_plan,
            physical_plan,
            query_plan.session_context,
        )
        .await
=======
    #[tokio::test]
    async fn test_prepare_explain() {
        let planner = QueryPlanner::new();

        // Test with a simple EXPLAIN query
        let sql = "EXPLAIN SELECT 1 as test_col";
        let query_plan = planner.prepare_explain(sql).await.unwrap();

        // EXPLAIN queries should work even without worker discovery since they use dummy addresses
        assert!(!query_plan.query_id.is_empty());
        assert_eq!(query_plan.final_stage_id, 0);
        assert!(query_plan.explain_data.is_some());

        // Verify content of the explain data
        let explain_data = query_plan.explain_data.unwrap();
        assert_eq!(
            explain_data.logical_plan(),
            "Projection: Int64(1) AS test_col\n  EmptyRelation"
        );
        assert_eq!(
            explain_data.physical_plan(),
            "ProjectionExec: expr=[1 as test_col]\n  PlaceholderRowExec\n"
        );
        assert_eq!(explain_data.distributed_plan(),
            "RayStageExec[0] (output_partitioning=UnknownPartitioning(1))\n  ProjectionExec: expr=[1 as test_col]\n    PlaceholderRowExec\n");
        assert_eq!(explain_data.distributed_stages(),
            "Stage 0:\n  Partition Groups: [[0]]\n  Full Partitions: false\n  Plan:\n    MaxRowsExec[max_rows=8192]\n      CoalesceBatchesExec: target_batch_size=8192\n        ProjectionExec: expr=[1 as test_col]\n          PlaceholderRowExec\n");

        // Should have explain schema (plan_type, plan columns)
        assert_eq!(query_plan.schema.fields().len(), 2);
        assert_eq!(query_plan.schema.field(0).name(), "plan_type");
        assert_eq!(query_plan.schema.field(1).name(), "plan");
        println!("✓ prepare_explain_query succeeded with proper structure");
    }

    #[tokio::test]
    async fn test_prepare_explain_invalid_input() {
        let planner = QueryPlanner::new();

        // Test with EXPLAIN ANALYZE (should fail)
        let sql = "EXPLAIN ANALYZE SELECT 1";
        let result = planner.prepare_explain(sql).await;
        assert!(result.is_err());
        let error_msg = format!("{:?}", result.unwrap_err());
        assert!(error_msg.contains("prepare_explain called with non-EXPLAIN query"));

        // Test with non-EXPLAIN query (should fail)
        let sql = "SELECT 1";
        let result = planner.prepare_explain(sql).await;
        assert!(result.is_err());
        let error_msg = format!("{:?}", result.unwrap_err());
        assert!(error_msg.contains("prepare_explain called with non-EXPLAIN query"));
    }

    // NOTE: This test is ignored because prepare_query() requires actual worker communication.
    //
    // 🔍 Root Cause Analysis:
    // The issue is NOT with mock worker setup - that works perfectly. The problem is in the
    // distribute_stages() retry logic:
    //
    // 1. ✅ Mock workers are set up correctly: ["mock_worker_1/localhost:9001", "mock_worker_2/localhost:9002"]
    // 2. ✅ get_worker_addresses() successfully returns: [("mock_worker_1", "localhost:9001"), ("mock_worker_2", "localhost:9002")]
    // 3. ✅ distribute_stages() receives workers and creates HashMap: {"mock_worker_1": "localhost:9001", "mock_worker_2": "localhost:9002"}
    // 4. ❌ try_distribute_stages() attempts to create Flight client connections to mock workers (which don't exist)
    // 5. ❌ Each connection fails, returning WorkerCommunicationError("mock_worker_X")
    // 6. ❌ Retry logic removes "failed" workers: first removes mock_worker_2, then mock_worker_1
    // 7. ❌ After 3 retries, workers HashMap is empty: {}
    // 8. ❌ assign_to_workers() panics when trying to access worker_addrs[0] on empty list
    //
    // 💡 Solutions for proper testing:
    // - Mock the Flight client layer (complex, requires significant refactoring)
    // - Create a test-only version of distribute_stages() that skips communication
    // - Refactor the architecture to use dependency injection for better testability
    // - Use integration tests with actual worker processes instead of unit tests
    //
    // For now, we focus on testing the individual components that don't require worker communication.
    #[tokio::test]
    #[ignore]
    async fn test_prepare_query() {
        setup_mock_worker_env();
        let planner = QueryPlanner::new();

        // Test with a simple SELECT query
        let sql = "SELECT 1 as test_col, 'hello' as text_col";
        let result = planner.prepare_query(sql).await;

        match result {
            Ok(query_plan) => {
                assert!(query_plan.explain_data.is_none());
                assert!(!query_plan.query_id.is_empty());
                assert!(!query_plan.worker_addresses.is_empty());
                assert_eq!(query_plan.schema.fields().len(), 2);
                assert_eq!(query_plan.schema.field(0).name(), "test_col");
                assert_eq!(query_plan.schema.field(1).name(), "text_col");
                println!("✓ prepare_query succeeded with proper structure");
            }
            Err(e) => {
                let error_msg = format!("{:?}", e);
                assert!(
                    error_msg.contains("worker")
                        || error_msg.contains("address")
                        || error_msg.contains("DFRAY_WORKER")
                        || error_msg.contains("index out of bounds"),
                    "Unexpected error type: {}",
                    error_msg
                );
                println!(
                    "✓ prepare_query failed with expected worker discovery error: {}",
                    error_msg
                );
            }
        }
>>>>>>> eed71762
    }
}<|MERGE_RESOLUTION|>--- conflicted
+++ resolved
@@ -1,26 +1,17 @@
 use std::sync::Arc;
 
 use anyhow::anyhow;
-use arrow::datatypes::{DataType, Field, Schema, SchemaRef};
+use arrow::datatypes::SchemaRef;
 use datafusion::{
     logical_expr::LogicalPlan, physical_plan::ExecutionPlan, prelude::SessionContext,
 };
-use datafusion_substrait::logical_plan::consumer::from_substrait_plan;
-use datafusion_substrait::substrait::proto::Plan;
+
+use datafusion_substrait::{logical_plan::consumer::from_substrait_plan, substrait::proto::Plan};
 
 use crate::{
-<<<<<<< HEAD
     explain::build_explain_batch,
     planning::{
         distribute_stages, execution_planning, get_ctx, logical_planning, physical_planning,
-=======
-    explain::{is_explain_query, DistributedExplainExec},
-    k8s::get_worker_addresses,
-    logging::debug,
-    planning::{
-        distribute_stages, execution_planning, get_ctx, logical_planning, physical_planning,
-        DFRayStage,
->>>>>>> eed71762
     },
     record_batch_exec::RecordBatchExec,
     result::Result,
@@ -54,11 +45,7 @@
             )
             .field(
                 "stages",
-<<<<<<< HEAD
                 &format!("<{} stages>", self.distributed_tasks.len()),
-=======
-                &format!("<{} stages>", self.distributed_stages.len()),
->>>>>>> eed71762
             )
             .finish()
     }
@@ -78,37 +65,6 @@
         Self
     }
 
-    /// Dispatch a distributed query plan to the workers.
-    async fn dispatch_query_plan(&self, base_result: QueryPlanBase) -> Result<QueryPlan> {
-        if base_result.distributed_stages.is_empty() {
-            return Err(anyhow!("No stages generated for query").into());
-        }
-
-        let worker_addrs = get_worker_addresses()?;
-
-        // The last stage produces the data returned to the client.
-        let final_stage = &base_result.distributed_stages[base_result.distributed_stages.len() - 1];
-        let schema = Arc::clone(&final_stage.plan.schema());
-        let final_stage_id = final_stage.stage_id;
-
-        // Physically dispatch each stage to the worker pool, further dividing
-        // them into partition groups.
-        let final_workers = distribute_stages(
-            &base_result.query_id,
-            base_result.distributed_stages,
-            worker_addrs,
-        )
-        .await?;
-
-        Ok(QueryPlan {
-            query_id: base_result.query_id,
-            worker_addresses: final_workers,
-            final_stage_id,
-            schema,
-            explain_data: None,
-        })
-    }
-
     /// Common planning steps shared by both query and its EXPLAIN
     ///
     /// Prepare a query by parsing the SQL, planning it, and distributing the
@@ -118,7 +74,18 @@
 
         let logical_plan = logical_planning(sql, &ctx).await?;
 
-<<<<<<< HEAD
+        match logical_plan {
+            p @ LogicalPlan::Explain(_) => self.prepare_explain(p, ctx).await,
+            // add other logical plans for local execution here following the pattern for explain
+            p => self.prepare_query(p, ctx).await,
+        }
+    }
+
+    pub async fn prepare_substrait(&self, substrait_plan: Plan) -> Result<QueryPlan> {
+        let ctx = get_ctx().map_err(|e| anyhow!("Could not create context: {e}"))?;
+
+        let logical_plan = from_substrait_plan(&ctx.state(), &substrait_plan).await?;
+
         match logical_plan {
             p @ LogicalPlan::Explain(_) => self.prepare_explain(p, ctx).await,
             // add other logical plans for local execution here following the pattern for explain
@@ -132,16 +99,10 @@
         ctx: SessionContext,
     ) -> Result<QueryPlan> {
         let physical_plan = physical_planning(&logical_plan, &ctx).await?;
-=======
-        // divide the physical plan into chunks (stages) that we can distribute to workers later in dispatch_query_plan
-        let (distributed_plan, distributed_stages) =
-            execution_planning(physical_plan.clone(), 8192, Some(2)).await?;
->>>>>>> eed71762
 
         self.send_it(logical_plan, physical_plan, ctx).await
     }
 
-<<<<<<< HEAD
     async fn send_it(
         &self,
         logical_plan: LogicalPlan,
@@ -153,33 +114,9 @@
         // divide the physical plan into chunks (tasks) that we can distribute to workers
         let (distributed_plan, distributed_stages) =
             execution_planning(physical_plan.clone(), 8192, Some(2)).await?;
-=======
-    /// Prepare a distributed query (SQL entry point)
-    pub async fn prepare_query(&self, sql: &str) -> Result<QueryPlan> {
-        let base_result = self.prepare_query_base(sql, "REGULAR").await?;
-        self.dispatch_query_plan(base_result).await
-    }
 
-    /// Prepare a distributed query (Substrait entry point)
-    pub async fn prepare_substrait_query(&self, substrait_plan: Plan) -> Result<QueryPlan> {
-        let base_result = self
-            .prepare_substrait_query_base(substrait_plan, "SUBSTRAIT")
-            .await?;
-        self.dispatch_query_plan(base_result).await
-    }
->>>>>>> eed71762
+        let worker_addrs = get_worker_addresses()?;
 
-    pub async fn prepare_substrait_query_base(
-        &self,
-        substrait_plan: Plan,
-        query_type: &str,
-    ) -> Result<QueryPlanBase> {
-        debug!(
-            "prepare_substrait_query_base: {} Substrait = {:#?}",
-            query_type, substrait_plan
-        );
-
-<<<<<<< HEAD
         // gather some information we need to send back such that
         // we can send a ticket to the client
         let final_stage = &distributed_stages[distributed_stages.len() - 1];
@@ -214,200 +151,8 @@
         let child_plan = explain_plan.inputs();
         if child_plan.len() != 1 {
             return Err(anyhow!("EXPLAIN plan must have exactly one child").into());
-=======
-        let query_id = uuid::Uuid::new_v4().to_string();
-        let ctx = get_ctx().map_err(|e| anyhow!("Could not create context: {e}"))?;
-
-        let logical_plan = from_substrait_plan(&ctx.state(), &substrait_plan)
-            .await
-            .map_err(|e| anyhow!("Failed to convert DataFusion Logical Plan: {e}"))?;
-
-        let physical_plan = physical_planning(&logical_plan, &ctx)
-            .await
-            .map_err(|e| anyhow!("Failed to convert DataFusion Physical Plan: {e}"))?;
-
-        // divide the physical plan into chunks (stages) that we can distribute to workers later in dispatch_query_plan
-        let (distributed_plan, distributed_stages) =
-            execution_planning(physical_plan.clone(), 8192, Some(2)).await?;
-
-        Ok(QueryPlanBase {
-            query_id,
-            session_context: ctx,
-            logical_plan,
-            physical_plan,
-            distributed_plan,
-            distributed_stages,
-        })
-    }
-
-    /// Prepare an EXPLAIN query
-    /// This method only handles EXPLAIN queries (plan only). EXPLAIN ANALYZE queries are handled as regular queries because they need to be executed.
-    pub async fn prepare_explain(&self, sql: &str) -> Result<QueryPlan> {
-        // Validate that this is actually an EXPLAIN query (not EXPLAIN ANALYZE)
-        if !is_explain_query(sql) {
-            return Err(anyhow!(
-                "prepare_explain called with non-EXPLAIN query or EXPLAIN ANALYZE query: {}",
-                sql
-            )
-            .into());
         }
 
-        // Extract the underlying query from the EXPLAIN statement
-        let underlying_query = sql
-            .trim()
-            .strip_prefix("EXPLAIN")
-            .or_else(|| {
-                sql.trim()
-                    .to_uppercase()
-                    .strip_prefix("EXPLAIN")
-                    .map(|_| &sql.trim()[7..])
-            })
-            .unwrap_or(sql)
-            .trim();
-
-        let base_result = self.prepare_query_base(underlying_query, "EXPLAIN").await?;
-
-        // generate the plan strings
-        let logical_plan_string = format!("{}", base_result.logical_plan.display_indent());
-        let physical_plan_string = format!(
-            "{}",
-            datafusion::physical_plan::displayable(base_result.physical_plan.as_ref()).indent(true)
-        );
-        let distributed_plan_string = format!(
-            "{}",
-            datafusion::physical_plan::displayable(base_result.distributed_plan.as_ref())
-                .indent(true)
-        );
-        let distributed_stages_string = DistributedExplainExec::format_distributed_stages(
-            base_result.distributed_stages.as_slice(),
-        );
-
-        // create the schema for EXPLAIN results
-        let schema = Arc::new(Schema::new(vec![
-            Field::new("plan_type", DataType::Utf8, false),
-            Field::new("plan", DataType::Utf8, false),
-        ]));
-
-        // Create explain data
-        let explain_data = DistributedExplainExec::new(
-            Arc::clone(&schema),
-            logical_plan_string,
-            physical_plan_string,
-            distributed_plan_string,
-            distributed_stages_string,
-        );
-
-        // Create dummy addresses for EXPLAIN (no real workers needed)
-        let mut dummy_addrs = std::collections::HashMap::new();
-        let mut partition_addrs = std::collections::HashMap::new();
-        partition_addrs.insert(
-            0u64,
-            vec![("explain_local".to_string(), "local".to_string())],
-        );
-        dummy_addrs.insert(0u64, partition_addrs);
-
-        Ok(QueryPlan {
-            query_id: base_result.query_id,
-            worker_addresses: dummy_addrs,
-            final_stage_id: 0,
-            schema,
-            explain_data: Some(explain_data),
-        })
-    }
-}
-
-#[cfg(test)]
-mod tests {
-    use super::*;
-    use std::io::BufReader;
-    use std::{fs::File, path::Path};
-
-    // //////////////////////////////////////////////////////////////
-    // Test helper functions
-    // //////////////////////////////////////////////////////////////
-
-    /// Set up mock worker environment for testing
-    fn setup_mock_worker_env() {
-        let mock_addrs = [
-            ("mock_worker_1".to_string(), "localhost:9001".to_string()),
-            ("mock_worker_2".to_string(), "localhost:9002".to_string()),
-        ];
-        let mock_env_value = mock_addrs
-            .iter()
-            .map(|(name, addr)| format!("{}/{}", name, addr))
-            .collect::<Vec<_>>()
-            .join(",");
-        std::env::set_var("DFRAY_WORKER_ADDRESSES", &mock_env_value);
-    }
-
-    // //////////////////////////////////////////////////////////////
-    // Core function tests
-    // //////////////////////////////////////////////////////////////
-
-    #[tokio::test]
-    async fn test_prepare_query_base() {
-        let planner = QueryPlanner::new();
-
-        // Test with a simple SELECT query without the need to read any table
-        let sql = "SELECT 1 as test_col";
-        let result = planner.prepare_query_base(sql, "TEST").await;
-
-        if result.is_ok() {
-            let query_plan_base = result.unwrap();
-            // verify all fields have values
-            assert!(!query_plan_base.query_id.is_empty());
-            assert!(!query_plan_base.distributed_stages.is_empty());
-            assert!(!query_plan_base.physical_plan.schema().fields().is_empty());
-            // logical plan of select 1 on empty relation
-            assert_eq!(
-                query_plan_base.logical_plan.to_string(),
-                "Projection: Int64(1) AS test_col\n  EmptyRelation"
-            );
-            // physical plan of select 1 on empty releation is ProjectionExec
-            assert_eq!(query_plan_base.physical_plan.name(), "ProjectionExec");
-        } else {
-            // If worker discovery fails, we expect a specific error
-            let error_msg = format!("{:?}", result.unwrap_err());
-            assert!(error_msg.contains("worker") || error_msg.contains("address"));
-        }
-    }
-
-    #[tokio::test]
-    async fn test_prepare_substrait_query_base() {
-        let planner = QueryPlanner::new();
-
-        // Read the JSON plan and convert to binary Substrait protobuf bytes
-        let plan = serde_json::from_reader::<_, datafusion_substrait::substrait::proto::Plan>(
-            BufReader::new(
-                File::open(Path::new("testdata/substrait/select_one.substrait.json"))
-                    .expect("file not found"),
-            ),
-        )
-        .expect("failed to parse json");
-
-        let result = planner.prepare_substrait_query_base(plan, "TEST").await;
-
-        if result.is_ok() {
-            let query_plan_base = result.unwrap();
-            // verify all fields have values
-            assert!(!query_plan_base.query_id.is_empty());
-            assert!(!query_plan_base.distributed_stages.is_empty());
-            assert!(!query_plan_base.physical_plan.schema().fields().is_empty());
-            // logical plan of select 1 on empty relation
-            assert_eq!(
-                query_plan_base.logical_plan.to_string(),
-                "Projection: Int64(1) AS test_col\n  Values: (Int64(0))"
-            );
-            // physical plan of select 1 on empty releation is ProjectionExec
-            assert_eq!(query_plan_base.physical_plan.name(), "ProjectionExec");
-        } else {
-            // If worker discovery fails, we expect a specific error
-            let error_msg = format!("{:?}", result.unwrap_err());
-            assert!(error_msg.contains("worker") || error_msg.contains("address"));
->>>>>>> eed71762
-        }
-
-<<<<<<< HEAD
         let logical_plan = child_plan[0];
 
         let query_plan = self.prepare_query(logical_plan.clone(), ctx).await?;
@@ -426,119 +171,5 @@
             query_plan.session_context,
         )
         .await
-=======
-    #[tokio::test]
-    async fn test_prepare_explain() {
-        let planner = QueryPlanner::new();
-
-        // Test with a simple EXPLAIN query
-        let sql = "EXPLAIN SELECT 1 as test_col";
-        let query_plan = planner.prepare_explain(sql).await.unwrap();
-
-        // EXPLAIN queries should work even without worker discovery since they use dummy addresses
-        assert!(!query_plan.query_id.is_empty());
-        assert_eq!(query_plan.final_stage_id, 0);
-        assert!(query_plan.explain_data.is_some());
-
-        // Verify content of the explain data
-        let explain_data = query_plan.explain_data.unwrap();
-        assert_eq!(
-            explain_data.logical_plan(),
-            "Projection: Int64(1) AS test_col\n  EmptyRelation"
-        );
-        assert_eq!(
-            explain_data.physical_plan(),
-            "ProjectionExec: expr=[1 as test_col]\n  PlaceholderRowExec\n"
-        );
-        assert_eq!(explain_data.distributed_plan(),
-            "RayStageExec[0] (output_partitioning=UnknownPartitioning(1))\n  ProjectionExec: expr=[1 as test_col]\n    PlaceholderRowExec\n");
-        assert_eq!(explain_data.distributed_stages(),
-            "Stage 0:\n  Partition Groups: [[0]]\n  Full Partitions: false\n  Plan:\n    MaxRowsExec[max_rows=8192]\n      CoalesceBatchesExec: target_batch_size=8192\n        ProjectionExec: expr=[1 as test_col]\n          PlaceholderRowExec\n");
-
-        // Should have explain schema (plan_type, plan columns)
-        assert_eq!(query_plan.schema.fields().len(), 2);
-        assert_eq!(query_plan.schema.field(0).name(), "plan_type");
-        assert_eq!(query_plan.schema.field(1).name(), "plan");
-        println!("✓ prepare_explain_query succeeded with proper structure");
-    }
-
-    #[tokio::test]
-    async fn test_prepare_explain_invalid_input() {
-        let planner = QueryPlanner::new();
-
-        // Test with EXPLAIN ANALYZE (should fail)
-        let sql = "EXPLAIN ANALYZE SELECT 1";
-        let result = planner.prepare_explain(sql).await;
-        assert!(result.is_err());
-        let error_msg = format!("{:?}", result.unwrap_err());
-        assert!(error_msg.contains("prepare_explain called with non-EXPLAIN query"));
-
-        // Test with non-EXPLAIN query (should fail)
-        let sql = "SELECT 1";
-        let result = planner.prepare_explain(sql).await;
-        assert!(result.is_err());
-        let error_msg = format!("{:?}", result.unwrap_err());
-        assert!(error_msg.contains("prepare_explain called with non-EXPLAIN query"));
-    }
-
-    // NOTE: This test is ignored because prepare_query() requires actual worker communication.
-    //
-    // 🔍 Root Cause Analysis:
-    // The issue is NOT with mock worker setup - that works perfectly. The problem is in the
-    // distribute_stages() retry logic:
-    //
-    // 1. ✅ Mock workers are set up correctly: ["mock_worker_1/localhost:9001", "mock_worker_2/localhost:9002"]
-    // 2. ✅ get_worker_addresses() successfully returns: [("mock_worker_1", "localhost:9001"), ("mock_worker_2", "localhost:9002")]
-    // 3. ✅ distribute_stages() receives workers and creates HashMap: {"mock_worker_1": "localhost:9001", "mock_worker_2": "localhost:9002"}
-    // 4. ❌ try_distribute_stages() attempts to create Flight client connections to mock workers (which don't exist)
-    // 5. ❌ Each connection fails, returning WorkerCommunicationError("mock_worker_X")
-    // 6. ❌ Retry logic removes "failed" workers: first removes mock_worker_2, then mock_worker_1
-    // 7. ❌ After 3 retries, workers HashMap is empty: {}
-    // 8. ❌ assign_to_workers() panics when trying to access worker_addrs[0] on empty list
-    //
-    // 💡 Solutions for proper testing:
-    // - Mock the Flight client layer (complex, requires significant refactoring)
-    // - Create a test-only version of distribute_stages() that skips communication
-    // - Refactor the architecture to use dependency injection for better testability
-    // - Use integration tests with actual worker processes instead of unit tests
-    //
-    // For now, we focus on testing the individual components that don't require worker communication.
-    #[tokio::test]
-    #[ignore]
-    async fn test_prepare_query() {
-        setup_mock_worker_env();
-        let planner = QueryPlanner::new();
-
-        // Test with a simple SELECT query
-        let sql = "SELECT 1 as test_col, 'hello' as text_col";
-        let result = planner.prepare_query(sql).await;
-
-        match result {
-            Ok(query_plan) => {
-                assert!(query_plan.explain_data.is_none());
-                assert!(!query_plan.query_id.is_empty());
-                assert!(!query_plan.worker_addresses.is_empty());
-                assert_eq!(query_plan.schema.fields().len(), 2);
-                assert_eq!(query_plan.schema.field(0).name(), "test_col");
-                assert_eq!(query_plan.schema.field(1).name(), "text_col");
-                println!("✓ prepare_query succeeded with proper structure");
-            }
-            Err(e) => {
-                let error_msg = format!("{:?}", e);
-                assert!(
-                    error_msg.contains("worker")
-                        || error_msg.contains("address")
-                        || error_msg.contains("DFRAY_WORKER")
-                        || error_msg.contains("index out of bounds"),
-                    "Unexpected error type: {}",
-                    error_msg
-                );
-                println!(
-                    "✓ prepare_query failed with expected worker discovery error: {}",
-                    error_msg
-                );
-            }
-        }
->>>>>>> eed71762
     }
 }