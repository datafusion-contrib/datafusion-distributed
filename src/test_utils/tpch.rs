use std::sync::Arc;

use datafusion::{
    arrow::datatypes::{DataType, Field, Schema},
    catalog::{MemTable, TableProvider},
};

use std::fs;

use arrow::record_batch::RecordBatch;
use parquet::{arrow::arrow_writer::ArrowWriter, file::properties::WriterProperties};
use tpchgen::generators::{
    CustomerGenerator, LineItemGenerator, NationGenerator, OrderGenerator, PartGenerator,
    PartSuppGenerator, RegionGenerator, SupplierGenerator,
};
use tpchgen_arrow::{
    CustomerArrow, LineItemArrow, NationArrow, OrderArrow, PartArrow, PartSuppArrow, RegionArrow,
    SupplierArrow,
};

pub fn tpch_query_from_dir(queries_dir: &std::path::Path, num: u8) -> String {
    let query_path = queries_dir.join(format!("q{num}.sql"));
    fs::read_to_string(query_path)
        .unwrap_or_else(|_| panic!("Failed to read TPCH query file: q{}.sql", num))
        .trim()
        .to_string()
}
pub const NUM_QUERIES: u8 = 22; // number of queries in the TPCH benchmark numbered from 1 to 22

pub fn tpch_table(name: &str) -> Arc<dyn TableProvider> {
    let schema = Arc::new(get_tpch_table_schema(name));
    Arc::new(MemTable::try_new(schema, vec![]).unwrap())
}

pub fn get_tpch_table_schema(table: &str) -> Schema {
    // note that the schema intentionally uses signed integers so that any generated Parquet
    // files can also be used to benchmark tools that only support signed integers, such as
    // Apache Spark

    match table {
        "part" => Schema::new(vec![
            Field::new("p_partkey", DataType::Int64, false),
            Field::new("p_name", DataType::Utf8, false),
            Field::new("p_mfgr", DataType::Utf8, false),
            Field::new("p_brand", DataType::Utf8, false),
            Field::new("p_type", DataType::Utf8, false),
            Field::new("p_size", DataType::Int32, false),
            Field::new("p_container", DataType::Utf8, false),
            Field::new("p_retailprice", DataType::Decimal128(15, 2), false),
            Field::new("p_comment", DataType::Utf8, false),
        ]),

        "supplier" => Schema::new(vec![
            Field::new("s_suppkey", DataType::Int64, false),
            Field::new("s_name", DataType::Utf8, false),
            Field::new("s_address", DataType::Utf8, false),
            Field::new("s_nationkey", DataType::Int64, false),
            Field::new("s_phone", DataType::Utf8, false),
            Field::new("s_acctbal", DataType::Decimal128(15, 2), false),
            Field::new("s_comment", DataType::Utf8, false),
        ]),

        "partsupp" => Schema::new(vec![
            Field::new("ps_partkey", DataType::Int64, false),
            Field::new("ps_suppkey", DataType::Int64, false),
            Field::new("ps_availqty", DataType::Int32, false),
            Field::new("ps_supplycost", DataType::Decimal128(15, 2), false),
            Field::new("ps_comment", DataType::Utf8, false),
        ]),

        "customer" => Schema::new(vec![
            Field::new("c_custkey", DataType::Int64, false),
            Field::new("c_name", DataType::Utf8, false),
            Field::new("c_address", DataType::Utf8, false),
            Field::new("c_nationkey", DataType::Int64, false),
            Field::new("c_phone", DataType::Utf8, false),
            Field::new("c_acctbal", DataType::Decimal128(15, 2), false),
            Field::new("c_mktsegment", DataType::Utf8, false),
            Field::new("c_comment", DataType::Utf8, false),
        ]),

        "orders" => Schema::new(vec![
            Field::new("o_orderkey", DataType::Int64, false),
            Field::new("o_custkey", DataType::Int64, false),
            Field::new("o_orderstatus", DataType::Utf8, false),
            Field::new("o_totalprice", DataType::Decimal128(15, 2), false),
            Field::new("o_orderdate", DataType::Date32, false),
            Field::new("o_orderpriority", DataType::Utf8, false),
            Field::new("o_clerk", DataType::Utf8, false),
            Field::new("o_shippriority", DataType::Int32, false),
            Field::new("o_comment", DataType::Utf8, false),
        ]),

        "lineitem" => Schema::new(vec![
            Field::new("l_orderkey", DataType::Int64, false),
            Field::new("l_partkey", DataType::Int64, false),
            Field::new("l_suppkey", DataType::Int64, false),
            Field::new("l_linenumber", DataType::Int32, false),
            Field::new("l_quantity", DataType::Decimal128(15, 2), false),
            Field::new("l_extendedprice", DataType::Decimal128(15, 2), false),
            Field::new("l_discount", DataType::Decimal128(15, 2), false),
            Field::new("l_tax", DataType::Decimal128(15, 2), false),
            Field::new("l_returnflag", DataType::Utf8, false),
            Field::new("l_linestatus", DataType::Utf8, false),
            Field::new("l_shipdate", DataType::Date32, false),
            Field::new("l_commitdate", DataType::Date32, false),
            Field::new("l_receiptdate", DataType::Date32, false),
            Field::new("l_shipinstruct", DataType::Utf8, false),
            Field::new("l_shipmode", DataType::Utf8, false),
            Field::new("l_comment", DataType::Utf8, false),
        ]),

        "nation" => Schema::new(vec![
            Field::new("n_nationkey", DataType::Int64, false),
            Field::new("n_name", DataType::Utf8, false),
            Field::new("n_regionkey", DataType::Int64, false),
            Field::new("n_comment", DataType::Utf8, false),
        ]),

        "region" => Schema::new(vec![
            Field::new("r_regionkey", DataType::Int64, false),
            Field::new("r_name", DataType::Utf8, false),
            Field::new("r_comment", DataType::Utf8, false),
        ]),

        _ => unimplemented!(),
    }
}

// generate_table creates a parquet file in the data directory from an arrow RecordBatch row
// source.
fn generate_table<A>(
    mut data_source: A,
    table_name: &str,
    data_dir: &std::path::Path,
) -> Result<(), Box<dyn std::error::Error>>
where
    A: Iterator<Item = RecordBatch>,
{
    let output_path = data_dir.join(format!("{}.parquet", table_name));

    if let Some(first_batch) = data_source.next() {
        let file = fs::File::create(&output_path)?;
        let props = WriterProperties::builder().build();
        let mut writer = ArrowWriter::try_new(file, first_batch.schema(), Some(props))?;

        writer.write(&first_batch)?;

        for batch in data_source {
            writer.write(&batch)?;
        }

        writer.close()?;
    }

    Ok(())
}

<<<<<<< HEAD
macro_rules! must_generate_tpch_table {
    ($generator:ident, $arrow:ident, $name:literal, $data_dir:expr) => {
        let data_dir = $data_dir.join(format!("{}.parquet", $name));
        fs::create_dir_all(data_dir.clone()).expect("Failed to create data directory");
        // create three partitions for the table
        (1..=3).for_each(|part| {
            generate_table(
                // TODO: Consider adjusting the partitions and batch sizes.
                $arrow::new($generator::new(SCALE_FACTOR, part, 3)).with_batch_size(1000),
                &format!("{part}"),
                &data_dir.clone().into_boxed_path(),
            )
            .expect(concat!("Failed to generate ", $name, " table"));
        });
    };
}

=======
>>>>>>> 7d2488f1
// generate_tpch_data generates all TPC-H tables in the specified data directory.
pub fn generate_tpch_data(data_dir: &std::path::Path, sf: f64, parts: i32) {
    fs::create_dir_all(data_dir).expect("Failed to create data directory");

    macro_rules! must_generate_tpch_table {
        ($generator:ident, $arrow:ident, $name:literal) => {
            let data_dir = data_dir.join($name);
            fs::create_dir_all(data_dir.clone()).expect("Failed to create data directory");
            // create three partitions for the table
            (1..=parts).for_each(|part| {
                generate_table(
                    // TODO: Consider adjusting the partitions and batch sizes.
                    $arrow::new($generator::new(sf, part, parts)).with_batch_size(1000),
                    &format!("{part}"),
                    &data_dir,
                )
                .expect(concat!("Failed to generate ", $name, " table"));
            });
        };
    }

    must_generate_tpch_table!(RegionGenerator, RegionArrow, "region");
    must_generate_tpch_table!(NationGenerator, NationArrow, "nation");
    must_generate_tpch_table!(CustomerGenerator, CustomerArrow, "customer");
    must_generate_tpch_table!(SupplierGenerator, SupplierArrow, "supplier");
    must_generate_tpch_table!(PartGenerator, PartArrow, "part");
    must_generate_tpch_table!(PartSuppGenerator, PartSuppArrow, "partsupp");
    must_generate_tpch_table!(OrderGenerator, OrderArrow, "orders");
    must_generate_tpch_table!(LineItemGenerator, LineItemArrow, "lineitem");
}<|MERGE_RESOLUTION|>--- conflicted
+++ resolved
@@ -156,26 +156,6 @@
     Ok(())
 }
 
-<<<<<<< HEAD
-macro_rules! must_generate_tpch_table {
-    ($generator:ident, $arrow:ident, $name:literal, $data_dir:expr) => {
-        let data_dir = $data_dir.join(format!("{}.parquet", $name));
-        fs::create_dir_all(data_dir.clone()).expect("Failed to create data directory");
-        // create three partitions for the table
-        (1..=3).for_each(|part| {
-            generate_table(
-                // TODO: Consider adjusting the partitions and batch sizes.
-                $arrow::new($generator::new(SCALE_FACTOR, part, 3)).with_batch_size(1000),
-                &format!("{part}"),
-                &data_dir.clone().into_boxed_path(),
-            )
-            .expect(concat!("Failed to generate ", $name, " table"));
-        });
-    };
-}
-
-=======
->>>>>>> 7d2488f1
 // generate_tpch_data generates all TPC-H tables in the specified data directory.
 pub fn generate_tpch_data(data_dir: &std::path::Path, sf: f64, parts: i32) {
     fs::create_dir_all(data_dir).expect("Failed to create data directory");
