use crate::{
<<<<<<< HEAD
    ArrowFlightEndpoint, DistributedExt, DistributedPhysicalOptimizerRule,
    DistributedSessionBuilder, DistributedSessionBuilderContext, WorkerResolver,
=======
    DistributedExt, DistributedPhysicalOptimizerRule, Worker, WorkerQueryContext, WorkerResolver,
    WorkerSessionBuilder,
>>>>>>> 1fb4daa5
};
use async_trait::async_trait;
use datafusion::common::DataFusionError;
use datafusion::common::runtime::JoinSet;
use datafusion::execution::SessionStateBuilder;
use datafusion::prelude::SessionContext;
use std::error::Error;
use std::sync::Arc;
use std::time::Duration;
use tokio::net::TcpListener;
use tonic::transport::Server;
use url::Url;

/// Create workers and context on localhost with a fixed number of target partitions.
///
/// Creates `num_workers` listeners, all bound to a random OS decided port on `127.0.0.1`, then
/// attaches a channel resolver that is aware of these addresses to `session_builder` and uses it
/// to spawn a flight service behind each listener.
///
/// Returns a session context aware of these workers, and a join set of all spawned worker tasks.
pub async fn start_localhost_context<B>(
    num_workers: usize,
    session_builder: B,
) -> (SessionContext, JoinSet<()>)
where
    B: WorkerSessionBuilder + Send + Sync + 'static,
    B: Clone,
{
    let listeners = futures::future::try_join_all(
        (0..num_workers)
            .map(|_| TcpListener::bind("127.0.0.1:0"))
            .collect::<Vec<_>>(),
    )
    .await
    .expect("Failed to bind to address");

    let ports: Vec<u16> = listeners
        .iter()
        .map(|listener| {
            listener
                .local_addr()
                .expect("Failed to get local address")
                .port()
        })
        .collect();

    let mut join_set = JoinSet::new();
    for listener in listeners {
        let session_builder = session_builder.clone();
        join_set.spawn(async move {
            spawn_flight_service(session_builder, listener)
                .await
                .unwrap();
        });
    }
    tokio::time::sleep(Duration::from_millis(100)).await;

    let worker_resolver = LocalHostWorkerResolver::new(ports);
    let mut state = session_builder
<<<<<<< HEAD
        .build_session_state(DistributedSessionBuilderContext {
=======
        .build_session_state(WorkerQueryContext {
>>>>>>> 1fb4daa5
            builder: SessionStateBuilder::new()
                .with_default_features()
                .with_physical_optimizer_rule(Arc::new(DistributedPhysicalOptimizerRule))
                .with_distributed_worker_resolver(worker_resolver),
            headers: Default::default(),
        })
        .await
        .unwrap();
    state.config_mut().options_mut().execution.target_partitions = 3;

    (SessionContext::from(state), join_set)
}

#[derive(Clone)]
pub struct LocalHostWorkerResolver {
    ports: Vec<u16>,
}

impl LocalHostWorkerResolver {
    pub fn new<N: TryInto<u16>, I: IntoIterator<Item = N>>(ports: I) -> Self
    where
        N::Error: std::fmt::Debug,
    {
        Self {
            ports: ports.into_iter().map(|v| v.try_into().unwrap()).collect(),
        }
    }
}

#[async_trait]
impl WorkerResolver for LocalHostWorkerResolver {
    fn get_urls(&self) -> Result<Vec<Url>, DataFusionError> {
        self.ports
            .iter()
            .map(|port| format!("http://localhost:{port}"))
            .map(|url| Url::parse(&url).map_err(external_err))
            .collect::<Result<Vec<Url>, _>>()
    }
}

pub async fn spawn_flight_service(
    session_builder: impl WorkerSessionBuilder + Send + Sync + 'static,
    incoming: TcpListener,
) -> Result<(), Box<dyn Error + Send + Sync>> {
<<<<<<< HEAD
    let endpoint = ArrowFlightEndpoint::from_session_builder(session_builder);
=======
    let endpoint = Worker::from_session_builder(session_builder);
>>>>>>> 1fb4daa5

    let incoming = tokio_stream::wrappers::TcpListenerStream::new(incoming);

    Ok(Server::builder()
        .add_service(endpoint.into_flight_server())
        .serve_with_incoming(incoming)
        .await?)
}

fn external_err(err: impl Error + Send + Sync + 'static) -> DataFusionError {
    DataFusionError::External(Box::new(err))
}<|MERGE_RESOLUTION|>--- conflicted
+++ resolved
@@ -1,11 +1,6 @@
 use crate::{
-<<<<<<< HEAD
-    ArrowFlightEndpoint, DistributedExt, DistributedPhysicalOptimizerRule,
-    DistributedSessionBuilder, DistributedSessionBuilderContext, WorkerResolver,
-=======
     DistributedExt, DistributedPhysicalOptimizerRule, Worker, WorkerQueryContext, WorkerResolver,
     WorkerSessionBuilder,
->>>>>>> 1fb4daa5
 };
 use async_trait::async_trait;
 use datafusion::common::DataFusionError;
@@ -65,11 +60,7 @@
 
     let worker_resolver = LocalHostWorkerResolver::new(ports);
     let mut state = session_builder
-<<<<<<< HEAD
-        .build_session_state(DistributedSessionBuilderContext {
-=======
         .build_session_state(WorkerQueryContext {
->>>>>>> 1fb4daa5
             builder: SessionStateBuilder::new()
                 .with_default_features()
                 .with_physical_optimizer_rule(Arc::new(DistributedPhysicalOptimizerRule))
@@ -114,11 +105,7 @@
     session_builder: impl WorkerSessionBuilder + Send + Sync + 'static,
     incoming: TcpListener,
 ) -> Result<(), Box<dyn Error + Send + Sync>> {
-<<<<<<< HEAD
-    let endpoint = ArrowFlightEndpoint::from_session_builder(session_builder);
-=======
     let endpoint = Worker::from_session_builder(session_builder);
->>>>>>> 1fb4daa5
 
     let incoming = tokio_stream::wrappers::TcpListenerStream::new(incoming);
 
