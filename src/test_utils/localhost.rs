use crate::{
    ArrowFlightEndpoint, BoxCloneSyncChannel, ChannelResolver, DistributedExt,
    DistributedSessionBuilder, DistributedSessionBuilderContext,
    MappedDistributedSessionBuilderExt,
};
use arrow_flight::flight_service_server::FlightServiceServer;
use async_trait::async_trait;
use datafusion::common::runtime::JoinSet;
use datafusion::common::DataFusionError;
use datafusion::execution::runtime_env::RuntimeEnv;
use datafusion::execution::SessionStateBuilder;
use datafusion::prelude::SessionContext;
use std::error::Error;
use std::sync::Arc;
use std::time::Duration;
use tokio::net::TcpListener;
use tonic::transport::{Channel, Server};
use url::Url;

pub async fn start_localhost_context<B>(
    num_workers: usize,
    session_builder: B,
) -> (SessionContext, JoinSet<()>)
where
    B: DistributedSessionBuilder + Send + Sync + 'static,
    B: Clone,
{
    let listeners = futures::future::try_join_all(
        (0..num_workers)
            .map(|_| TcpListener::bind("127.0.0.1:0"))
            .collect::<Vec<_>>(),
    )
    .await
    .expect("Failed to bind to address");

    let ports: Vec<u16> = listeners
        .iter()
        .map(|listener| {
            listener
                .local_addr()
                .expect("Failed to get local address")
                .port()
        })
        .collect();

    let channel_resolver = LocalHostChannelResolver::new(ports.clone());
    let session_builder = session_builder.map(move |builder: SessionStateBuilder| {
        let channel_resolver = channel_resolver.clone();
        Ok(builder
            .with_distributed_channel_resolver(channel_resolver)
            .build())
    });
    let mut join_set = JoinSet::new();
    for listener in listeners {
        let session_builder = session_builder.clone();
        join_set.spawn(async move {
            spawn_flight_service(session_builder, listener)
                .await
                .unwrap();
        });
    }
    tokio::time::sleep(Duration::from_millis(100)).await;

    let mut state = session_builder
        .build_session_state(DistributedSessionBuilderContext {
            runtime_env: Arc::new(RuntimeEnv::default()),
            headers: Default::default(),
        })
        .await
        .unwrap();
<<<<<<< HEAD
    state
        .config_mut()
        .set_extension(Arc::new(ChannelManager::new(channel_resolver)));
=======
    state.config_mut().options_mut().execution.target_partitions = 3;
>>>>>>> 7d2488f1

    (SessionContext::from(state), join_set)
}

#[derive(Clone)]
pub struct LocalHostChannelResolver {
    ports: Vec<u16>,
}

impl LocalHostChannelResolver {
    pub fn new<N: TryInto<u16>, I: IntoIterator<Item = N>>(ports: I) -> Self
    where
        N::Error: std::fmt::Debug,
    {
        Self {
            ports: ports.into_iter().map(|v| v.try_into().unwrap()).collect(),
        }
    }
}

#[async_trait]
impl ChannelResolver for LocalHostChannelResolver {
    fn get_urls(&self) -> Result<Vec<Url>, DataFusionError> {
        self.ports
            .iter()
            .map(|port| format!("http://localhost:{port}"))
            .map(|url| Url::parse(&url).map_err(external_err))
            .collect::<Result<Vec<Url>, _>>()
    }
    async fn get_channel_for_url(&self, url: &Url) -> Result<BoxCloneSyncChannel, DataFusionError> {
        let endpoint = Channel::from_shared(url.to_string()).map_err(external_err)?;
        let channel = endpoint.connect().await.map_err(external_err)?;
        Ok(BoxCloneSyncChannel::new(channel))
    }
}

pub async fn spawn_flight_service(
    session_builder: impl DistributedSessionBuilder + Send + Sync + 'static,
    incoming: TcpListener,
) -> Result<(), Box<dyn Error + Send + Sync>> {
    let endpoint = ArrowFlightEndpoint::try_new(session_builder)?;

    let incoming = tokio_stream::wrappers::TcpListenerStream::new(incoming);

    Ok(Server::builder()
        .add_service(FlightServiceServer::new(endpoint))
        .serve_with_incoming(incoming)
        .await?)
}

fn external_err(err: impl Error + Send + Sync + 'static) -> DataFusionError {
    DataFusionError::External(Box::new(err))
}<|MERGE_RESOLUTION|>--- conflicted
+++ resolved
@@ -68,13 +68,7 @@
         })
         .await
         .unwrap();
-<<<<<<< HEAD
-    state
-        .config_mut()
-        .set_extension(Arc::new(ChannelManager::new(channel_resolver)));
-=======
     state.config_mut().options_mut().execution.target_partitions = 3;
->>>>>>> 7d2488f1
 
     (SessionContext::from(state), join_set)
 }
