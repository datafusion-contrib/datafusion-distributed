//! TTLMap is a DashMap that automatically removes entries after a specified time-to-live (TTL).
//!
//! How the Time Wheel Works
//!
//! Time Buckets:  [0] [1] [2] [3] [4] [5] [6] [7] ...
//! Current Time:           ^
//!                         |
//!                    time % buckets.len()
//!
//! When inserting key "A" at time=2:
//! - Key "A" goes into bucket[(2-1) % 8] = bucket[1]
//! - Key "A" will be expired when time advances to bucket[1] again
//!
//! Generally, keys in a bucket expire when the wheel makes a full rotation, making
//! the total TTL equal to the tick duration * buckets.len().
//!
//! Usage
//! ```rust,ignore
//! use std::time::Duration;
//! use datafusion_distributed::common::ttl_map::{TTLMapConfig, TTLMap};
//! let config = TTLMapConfig { tick: Duration::from_secs(5), ttl: Duration::from_secs(60) };
//! let ttl_map = TTLMap::try_new(config).unwrap();
//! let value = ttl_map.get_or_init("key", || "value");
//! ```
//! TODO(#101): If an existing entry is accessed, reset its TTL timer.
use dashmap::{DashMap, Entry};
use datafusion::error::DataFusionError;
use std::collections::HashSet;
use std::hash::Hash;
use std::sync::atomic::AtomicU64;
#[cfg(test)]
use std::sync::atomic::{AtomicUsize, Ordering::Relaxed};
use std::sync::Arc;
use std::time::Duration;
use tokio::sync::mpsc::{UnboundedReceiver, UnboundedSender};

/// A bucket is a set of keys that are managed edited asynchronously.
#[derive(Clone)]
struct Bucket<K> {
    /// tx is used to send a BucketOp to the task
    tx: UnboundedSender<BucketOp<K>>,
    /// This task is responsible for managing keys
    _task: Arc<tokio::task::JoinHandle<()>>,
}

/// BucketOp is used to communicate with the task responsible for managing keys.
enum BucketOp<K> {
    Insert { key: K },
    Clear,
}

impl<K> Bucket<K>
where
    K: Hash + Eq + Send + Sync + Clone + 'static,
{
    /// new creates a new Bucket
    fn new<V>(data: Arc<DashMap<K, V>>) -> Self
    where
        V: Default + Clone + Send + Sync + 'static,
    {
        // TODO: To avoid unbounded growth, consider making this bounded. Alternatively, we can
        // introduce a dynamic GC period to ensure that GC can keep up.
        let (tx, rx) = tokio::sync::mpsc::unbounded_channel();
        Self {
            tx,
            _task: Arc::new(tokio::spawn(
                async move { Bucket::task(rx, data.clone()).await },
            )),
        }
    }

    fn register_key(&self, key: K) {
        // We can safely ignore the error here because the receiver is never closed.
        // If the receiver is dropped, it means this struct is being dropped.
        let _ = self.tx.send(BucketOp::Insert { key });
    }

    fn clear(&self) {
        // We can safely ignore the error here because the receiver is never closed.
        // If the receiver is dropped, it means this struct is being dropped.
        let _ = self.tx.send(BucketOp::Clear);
    }

    /// task is responsible for managing a subset of keys in the map.
    async fn task<V>(mut rx: UnboundedReceiver<BucketOp<K>>, data: Arc<DashMap<K, V>>)
    where
        V: Default + Clone + Send + Sync + 'static,
    {
        let mut shard = HashSet::new();
        while let Some(op) = rx.recv().await {
            match op {
                BucketOp::Insert { key } => {
                    shard.insert(key);
                }
                BucketOp::Clear => {
<<<<<<< HEAD
                    let keys_to_delete = mem::take(&mut shard);
=======
                    let keys_to_delete = std::mem::replace(&mut shard, HashSet::new());
>>>>>>> 113cc1bb
                    for key in keys_to_delete {
                        data.remove(&key);
                    }
                }
            }
        }
    }
}

/// TTLMap is a key-value store that automatically removes entries after a specified time-to-live.
pub struct TTLMap<K, V> {
    /// The buckets in the time wheel
    buckets: Vec<Bucket<K>>,

    /// gc_scheduler_task is responsible scheduling GC operations among the Buckets in the time wheel.
    gc_scheduler_task: Option<Vec<tokio::task::JoinHandle<()>>>,

    /// The actual key-value storage using DashMap for concurrent access
    data: Arc<DashMap<K, V>>,

    /// Atomic counter tracking the current time. Incremented by the background GC task every `tick` duration.
    time: Arc<AtomicU64>,

    config: TTLMapConfig,

    #[cfg(test)]
    metrics: TTLMapMetrics,
}

#[cfg(test)]
#[derive(Default)]
struct TTLMapMetrics {
    dash_map_lock_contention_time: AtomicUsize,
    ttl_accounting_time: AtomicUsize,
}

/// TTLMapConfig configures the TTLMap parameters such as the TTL and tick period.
pub struct TTLMapConfig {
    /// How often the map is checks for expired entries.
    /// This must be less than `ttl`. It's recommended to set `ttl` to a multiple
    /// of `tick`.
    pub tick: Duration,
    /// The time-to-live for entries
    pub ttl: Duration,
}

impl Default for TTLMapConfig {
    fn default() -> Self {
        Self {
            tick: Duration::from_secs(3),
            ttl: Duration::from_secs(60),
        }
    }
}

impl TTLMapConfig {
    fn is_valid(&self, tick: Duration, ttl: Duration) -> Result<(), DataFusionError> {
        if tick > ttl && !tick.is_zero() {
            return Err(DataFusionError::Configuration(
                "`tick` must be nonzero and <= `ttl`".to_string(),
            ));
        }
        Ok(())
    }
}

impl<K, V> TTLMap<K, V>
where
    K: Eq + Hash + Send + Sync + Clone + 'static,
    V: Default + Clone + Send + Sync + 'static,
{
    // try_new creates a new TTLMap.
    pub fn try_new(config: TTLMapConfig) -> Result<Self, DataFusionError> {
        config.is_valid(config.tick, config.ttl)?;
        let mut map = Self::_new(config);
        map._start_gc();
        Ok(map)
    }

    fn _new(config: TTLMapConfig) -> Self {
        let stage_targets = Arc::new(DashMap::new());
        let bucket_count = (config.ttl.as_nanos() / config.tick.as_nanos()) as usize;
        let mut buckets = Vec::with_capacity(bucket_count);
        for _ in 0..bucket_count {
            buckets.push(Bucket::new(stage_targets.clone()));
        }

        Self {
            buckets,
            data: stage_targets,
            time: Arc::new(AtomicU64::new(0)),
            gc_scheduler_task: None,
            config,
            #[cfg(test)]
            metrics: Default::default(),
        }
    }

    // Start and set the background GC task.
    fn _start_gc(&mut self) {
        let time = self.time.clone();
        let buckets = self.buckets.clone();
        let period = self.config.tick;

        let gc_task = tokio::spawn(async move {
            Self::run_gc_loop(time, period, &buckets).await;
        });

        self.gc_scheduler_task = Some(vec![gc_task]);
    }

    /// get_or_default executes the provided closure with a reference to the map entry for the given key.
    /// If the key does not exist, it inserts a new entry with the default value.
    pub fn get_or_init<F>(&self, key: K, f: F) -> V
    where
        F: FnOnce() -> V,
    {
        let mut new_entry = false;

        #[cfg(test)]
        let start = std::time::Instant::now();

        let value = match self.data.entry(key.clone()) {
            Entry::Vacant(entry) => {
                let value = f();
                entry.insert(value.clone());
                new_entry = true;
                value
            }
            Entry::Occupied(entry) => entry.get().clone(),
        };

        #[cfg(test)]
        self.metrics
            .dash_map_lock_contention_time
            .fetch_add(start.elapsed().as_nanos() as usize, Relaxed);

        // Insert the key into the previous bucket, meaning the key will be evicted
        // when the wheel completes a full rotation.
        if new_entry {
            #[cfg(test)]
            let start = std::time::Instant::now();

            let time = self.time.load(std::sync::atomic::Ordering::SeqCst);
            let bucket_index = (time.wrapping_sub(1)) % self.buckets.len() as u64;
            self.buckets[bucket_index as usize].register_key(key);

            #[cfg(test)]
            self.metrics
                .ttl_accounting_time
                .fetch_add(start.elapsed().as_nanos() as usize, Relaxed);
        }

        value
    }

    /// run_gc_loop will continuously clear expired entries from the map, checking every `period`. The
    /// function terminates if `shutdown` is signalled.
    async fn run_gc_loop(time: Arc<AtomicU64>, period: Duration, buckets: &[Bucket<K>]) {
        loop {
            tokio::time::sleep(period).await;
            Self::gc(time.clone(), buckets);
        }
    }

    fn gc(time: Arc<AtomicU64>, buckets: &[Bucket<K>]) {
        let index = time.load(std::sync::atomic::Ordering::SeqCst) % buckets.len() as u64;
        buckets[index as usize].clear();
        time.fetch_add(1, std::sync::atomic::Ordering::SeqCst);
    }
}

#[cfg(test)]
mod tests {
    use super::*;
    use std::sync::atomic::Ordering;
    use tokio::time::{sleep, Duration};

    #[tokio::test]
    async fn test_basic_insert_and_get() {
        let ttl_map = TTLMap::<String, i32>::_new(TTLMapConfig::default());

        ttl_map.get_or_init("key1".to_string(), || 42);

        let value = ttl_map.get_or_init("key1".to_string(), || 0);
        assert_eq!(value, 42);
    }

    #[tokio::test]
    async fn test_time_wheel_bucket_calculation() {
        let ttl_map = TTLMap::<String, i32>::_new(TTLMapConfig {
            ttl: Duration::from_secs(1),
            tick: Duration::from_millis(100),
        });

        // With 1s TTL and 100ms tick, we should have 10 buckets
        assert_eq!(ttl_map.buckets.len(), 10);
    }

    #[tokio::test(flavor = "multi_thread", worker_threads = 4)]
    async fn test_gc_expiration() {
        // Create map with 10 buckets.
        let ttl_map = TTLMap::<String, i32>::_new(TTLMapConfig {
            ttl: Duration::from_secs(1),
            tick: Duration::from_millis(100),
        });

        // Initial batch of entries
        ttl_map.get_or_init("key1".to_string(), || 42);
        ttl_map.get_or_init("key2".to_string(), || 84);
        assert_eq!(ttl_map.data.len(), 2);

        // Run partial GC cycles (should not expire yet)
        for _ in 0..5 {
            TTLMap::<String, i32>::gc(ttl_map.time.clone(), &ttl_map.buckets);
        }
        assert_eventually(|| ttl_map.data.len() == 2, Duration::from_millis(100)).await; // Still there

        // Add more entries mid-cycle
        ttl_map.get_or_init("key3".to_string(), || 168);
        ttl_map.get_or_init("key4".to_string(), || 0); // Default value (0)
        ttl_map.get_or_init("key5".to_string(), || 210);
        assert_eq!(ttl_map.data.len(), 5);

        // Verify default value was set
        let default_value = ttl_map.get_or_init("key4".to_string(), || 0);
        assert_eq!(default_value, 0);

        // Complete the first rotation to expire initial entries
        for _ in 5..10 {
            TTLMap::<String, i32>::gc(ttl_map.time.clone(), &ttl_map.buckets);
        }

        assert_eventually(|| ttl_map.data.len() == 3, Duration::from_millis(100)).await; // Initial entries expired, new entries still alive

        // Add entries after expiration
        ttl_map.get_or_init("new_key1".to_string(), || 999);
        ttl_map.get_or_init("new_key2".to_string(), || 0); // Default value
        assert_eq!(ttl_map.data.len(), 5); // 3 from mid-cycle + 2 new ones

        // Verify values
        let value1 = ttl_map.get_or_init("new_key1".to_string(), || 0);
        assert_eq!(value1, 999);
        let value2 = ttl_map.get_or_init("new_key2".to_string(), || 0);
        assert_eq!(value2, 0);

        // Run additional GC cycles to expire remaining entries
        // Mid-cycle entries (bucket 4) expire at time=14, late entries (bucket 9) expire at time=19
        for _ in 10..20 {
            TTLMap::<String, i32>::gc(ttl_map.time.clone(), &ttl_map.buckets);
        }
        assert_eventually(|| ttl_map.data.len() == 0, Duration::from_millis(100)).await;
        // All entries expired
    }

    async fn assert_eventually<F>(assertion: F, timeout: Duration)
    where
        F: Fn() -> bool,
    {
        let start = std::time::Instant::now();
        while start.elapsed() < timeout {
            if assertion() {
                return;
            }
            tokio::time::sleep(Duration::from_millis(50)).await;
        }
        panic!("Assertion failed within {:?}", timeout);
    }

    #[tokio::test(flavor = "multi_thread", worker_threads = 4)]
    async fn test_concurrent_gc_and_access() {
        let ttl_map = TTLMap::<String, i32>::try_new(TTLMapConfig {
            ttl: Duration::from_millis(10),
            tick: Duration::from_millis(2),
        })
        .unwrap();

        assert!(ttl_map.gc_scheduler_task.is_some());

        let ttl_map = Arc::new(ttl_map);

        // Spawn 5 concurrent tasks
        let mut handles = Vec::new();
        for task_id in 0..5 {
            let map = Arc::clone(&ttl_map);
            let handle = tokio::spawn(async move {
                for i in 0..20 {
                    let key = format!("task{}_key{}", task_id, i % 4);
                    map.get_or_init(key, || task_id * 100 + i);
                    sleep(Duration::from_millis(1)).await;
                }
            });
            handles.push(handle);
        }

        // Wait for all tasks to complete
        for handle in handles {
            handle.await.unwrap();
        }
    }

    #[tokio::test]
    async fn test_wraparound_time() {
        let ttl_map = TTLMap::<String, i32>::_new(TTLMapConfig {
            ttl: Duration::from_millis(20),
            tick: Duration::from_millis(10),
        });

        // Manually set time near overflow
        ttl_map.time.store(u64::MAX - 2, Ordering::SeqCst);

        ttl_map.get_or_init("test_key".to_string(), || 999);

        // Run GC to cause time wraparound
        for _ in 0..5 {
            TTLMap::<String, i32>::gc(ttl_map.time.clone(), &ttl_map.buckets);
        }

        // Entry should be expired and time should have wrapped
        assert_eventually(|| ttl_map.data.len() == 0, Duration::from_millis(100)).await;
        let final_time = ttl_map.time.load(Ordering::SeqCst);
        assert!(final_time < 100);
    }

    // Run with `cargo test bench_lock_contention --release -- --nocapture` to see output.
    #[tokio::test(flavor = "multi_thread", worker_threads = 16)]
    async fn bench_lock_contention() {
        use std::time::Instant;

        let config = TTLMapConfig {
            tick: Duration::from_micros(1),
            ttl: Duration::from_micros(2),
        };

        let ttl_map = TTLMap::<i32, i32>::try_new(config).unwrap();

        let ttl_map = Arc::new(ttl_map);

        let start_time = Instant::now();
        let task_count = 100_000;

        // Spawn 10 tasks that repeatedly read the same keys
        let mut handles = Vec::new();
        for task_id in 0..task_count {
            let map = Arc::clone(&ttl_map);
            let handle = tokio::spawn(async move {
                // All tasks fight for the same keys - maximum contention
                let start = Instant::now();
                let _value = map.get_or_init(rand::random(), || task_id * 1000);
                start.elapsed().as_nanos()
            });
            handles.push(handle);
        }

        // Wait for all tasks and collect operation counts
        let mut avg_time = 0;
        for handle in handles {
            avg_time += handle.await.unwrap();
        }
        avg_time /= task_count as u128;

        let elapsed = start_time.elapsed();

        println!("\n=== TTLMap Lock Contention Benchmark ===");
        println!("Tasks: {}", task_count);
        println!("Total time: {:.2?}", elapsed);
        println!("Average latency: {:.2} ns per operation", avg_time);
        println!("Entries remaining: {}", ttl_map.data.len());
        println!(
            "DashMap Lock contention time: {}ms",
            ttl_map
                .metrics
                .dash_map_lock_contention_time
                .load(Ordering::SeqCst)
                / 1_000_000
        );
        println!(
            "Accounting time: {}ms",
            ttl_map.metrics.ttl_accounting_time.load(Ordering::SeqCst) / 1_000_000
        );
    }
}<|MERGE_RESOLUTION|>--- conflicted
+++ resolved
@@ -93,11 +93,7 @@
                     shard.insert(key);
                 }
                 BucketOp::Clear => {
-<<<<<<< HEAD
-                    let keys_to_delete = mem::take(&mut shard);
-=======
-                    let keys_to_delete = std::mem::replace(&mut shard, HashSet::new());
->>>>>>> 113cc1bb
+                    let keys_to_delete = std::mem::take(&mut shard);
                     for key in keys_to_delete {
                         data.remove(&key);
                     }
