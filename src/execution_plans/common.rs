<<<<<<< HEAD
use crate::DistributedConfig;
=======
use datafusion::arrow::array::RecordBatch;
use datafusion::common::runtime::SpawnedTask;
>>>>>>> 97a9809b
use datafusion::common::{DataFusionError, plan_err};
use datafusion::execution::memory_pool::{MemoryConsumer, MemoryPool};
use datafusion::physical_expr::Partitioning;
use datafusion::physical_plan::{ExecutionPlan, PlanProperties};
<<<<<<< HEAD
use http::HeaderMap;
=======
use futures::{Stream, StreamExt};
>>>>>>> 97a9809b
use std::borrow::Borrow;
use std::sync::Arc;
use tokio_stream::wrappers::UnboundedReceiverStream;

pub(super) fn require_one_child<L, T>(
    children: L,
) -> Result<Arc<dyn ExecutionPlan>, DataFusionError>
where
    L: AsRef<[T]>,
    T: Borrow<Arc<dyn ExecutionPlan>>,
{
    let children = children.as_ref();
    if children.len() != 1 {
        return plan_err!("Expected exactly 1 children, got {}", children.len());
    }
    Ok(children[0].borrow().clone())
}

pub(super) fn scale_partitioning_props(
    props: &PlanProperties,
    f: impl FnOnce(usize) -> usize,
) -> PlanProperties {
    PlanProperties::new(
        props.eq_properties.clone(),
        scale_partitioning(&props.partitioning, f),
        props.emission_type,
        props.boundedness,
    )
}

pub(super) fn scale_partitioning(
    partitioning: &Partitioning,
    f: impl FnOnce(usize) -> usize,
) -> Partitioning {
    match &partitioning {
        Partitioning::RoundRobinBatch(p) => Partitioning::RoundRobinBatch(f(*p)),
        Partitioning::Hash(hash, p) => Partitioning::Hash(hash.clone(), f(*p)),
        Partitioning::UnknownPartitioning(p) => Partitioning::UnknownPartitioning(f(*p)),
    }
}

<<<<<<< HEAD
/// Manual propagation of the [DistributedConfig] fields relevant for execution. Can be removed
/// after https://github.com/datafusion-contrib/datafusion-distributed/issues/247 is fixed, as this will become automatic.
pub(super) fn manually_propagate_distributed_config(
    mut headers: HeaderMap,
    d_cfg: &DistributedConfig,
) -> HeaderMap {
    headers.insert(
        "distributed.collect_metrics",
        d_cfg.collect_metrics.to_string().parse().unwrap(),
    );
    headers
=======
/// Consumes all the provided streams in parallel sending their produced messages to a single
/// queue in random order. The resulting queue is returned as a stream.
// FIXME: It should not be necessary to do this, it should be fine to just consume
//  all the messages with a normal tokio::stream::select_all, however, that has the chance
//  of deadlocking the stream on the server side (https://github.com/datafusion-contrib/datafusion-distributed/issues/228).
//  Even having these channels bounded would result in deadlocks (learned it the hard way).
//  Until we figure out what's wrong there, this is a good enough solution.
pub(super) fn spawn_select_all<T, El, Err>(
    inner: Vec<T>,
    pool: Arc<dyn MemoryPool>,
) -> impl Stream<Item = Result<El, Err>>
where
    T: Stream<Item = Result<El, Err>> + Send + Unpin + 'static,
    El: MemoryFootPrint + Send + 'static,
    Err: Send + 'static,
{
    let (tx, rx) = tokio::sync::mpsc::unbounded_channel();

    let mut tasks = vec![];
    for mut t in inner {
        let tx = tx.clone();
        let pool = Arc::clone(&pool);
        let consumer = MemoryConsumer::new("NetworkBoundary");

        tasks.push(SpawnedTask::spawn(async move {
            while let Some(msg) = t.next().await {
                let mut reservation = consumer.clone_with_new_id().register(&pool);
                if let Ok(msg) = &msg {
                    reservation.grow(msg.get_memory_size());
                }

                if tx.send((msg, reservation)).is_err() {
                    return;
                };
            }
        }))
    }

    UnboundedReceiverStream::new(rx).map(move |(msg, _reservation)| {
        // keep the tasks alive as long as the stream lives
        let _ = &tasks;
        msg
    })
}

pub(super) trait MemoryFootPrint {
    fn get_memory_size(&self) -> usize;
}

impl MemoryFootPrint for RecordBatch {
    fn get_memory_size(&self) -> usize {
        self.get_array_memory_size()
    }
}

#[cfg(test)]
mod tests {
    use crate::execution_plans::common::{MemoryFootPrint, spawn_select_all};
    use datafusion::execution::memory_pool::{MemoryPool, UnboundedMemoryPool};
    use std::error::Error;
    use std::sync::Arc;
    use tokio_stream::StreamExt;

    #[tokio::test]
    async fn memory_reservation() -> Result<(), Box<dyn Error>> {
        let pool: Arc<dyn MemoryPool> = Arc::new(UnboundedMemoryPool::default());

        let mut stream = spawn_select_all(
            vec![
                futures::stream::iter(vec![Ok::<_, String>(1), Ok(2), Ok(3)]),
                futures::stream::iter(vec![Ok(4), Ok(5)]),
            ],
            Arc::clone(&pool),
        );
        tokio::time::sleep(tokio::time::Duration::from_millis(1)).await;
        let reserved = pool.reserved();
        assert_eq!(reserved, 15);

        for i in [1, 2, 3] {
            let n = stream.next().await.unwrap()?;
            assert_eq!(i, n)
        }

        let reserved = pool.reserved();
        assert_eq!(reserved, 9);

        drop(stream);

        let reserved = pool.reserved();
        assert_eq!(reserved, 0);

        Ok(())
    }

    impl MemoryFootPrint for usize {
        fn get_memory_size(&self) -> usize {
            *self
        }
    }
>>>>>>> 97a9809b
}<|MERGE_RESOLUTION|>--- conflicted
+++ resolved
@@ -1,18 +1,12 @@
-<<<<<<< HEAD
 use crate::DistributedConfig;
-=======
 use datafusion::arrow::array::RecordBatch;
 use datafusion::common::runtime::SpawnedTask;
->>>>>>> 97a9809b
 use datafusion::common::{DataFusionError, plan_err};
 use datafusion::execution::memory_pool::{MemoryConsumer, MemoryPool};
 use datafusion::physical_expr::Partitioning;
 use datafusion::physical_plan::{ExecutionPlan, PlanProperties};
-<<<<<<< HEAD
+use futures::{Stream, StreamExt};
 use http::HeaderMap;
-=======
-use futures::{Stream, StreamExt};
->>>>>>> 97a9809b
 use std::borrow::Borrow;
 use std::sync::Arc;
 use tokio_stream::wrappers::UnboundedReceiverStream;
@@ -54,7 +48,6 @@
     }
 }
 
-<<<<<<< HEAD
 /// Manual propagation of the [DistributedConfig] fields relevant for execution. Can be removed
 /// after https://github.com/datafusion-contrib/datafusion-distributed/issues/247 is fixed, as this will become automatic.
 pub(super) fn manually_propagate_distributed_config(
@@ -66,7 +59,8 @@
         d_cfg.collect_metrics.to_string().parse().unwrap(),
     );
     headers
-=======
+}
+
 /// Consumes all the provided streams in parallel sending their produced messages to a single
 /// queue in random order. The resulting queue is returned as a stream.
 // FIXME: It should not be necessary to do this, it should be fine to just consume
@@ -166,5 +160,4 @@
             *self
         }
     }
->>>>>>> 97a9809b
 }