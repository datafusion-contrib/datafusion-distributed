--- conflicted
+++ resolved
@@ -17,7 +17,6 @@
 
 use std::sync::Arc;
 
-<<<<<<< HEAD
 use anyhow::Context;
 use arrow::datatypes::Schema;
 use arrow_flight::{
@@ -30,15 +29,8 @@
 use datafusion::physical_plan::{
     coalesce_partitions::CoalescePartitionsExec, ExecutionPlan, Partitioning,
 };
+use datafusion_substrait::substrait;
 use futures::TryStreamExt;
-=======
-use anyhow::{anyhow, Context};
-use arrow_flight::{
-    flight_service_server::FlightServiceServer, sql::TicketStatementQuery, FlightDescriptor,
-    FlightInfo, Ticket,
-};
-use datafusion_substrait::substrait;
->>>>>>> eed71762
 use parking_lot::Mutex;
 use prost::Message;
 use tokio::{
@@ -180,25 +172,38 @@
             .await
             .map_err(|e| Status::internal(format!("Could not prepare query {e:?}")))?;
 
-<<<<<<< HEAD
         self.create_flight_info_response(query_plan)
             .map(Response::new)
             .context("Could not create flight info response")
             .map_err(|e| Status::internal(format!("Error creating flight info: {e:?}")))
-=======
-        if is_explain {
-            self.flight_handler
-                .handle_explain_request(&query.query)
-                .await
-        } else {
-            self.flight_handler.handle_query_request(&query.query).await
-        }
->>>>>>> eed71762
+    }
+
+    async fn get_flight_info_substrait_plan(
+        &self,
+        substrait: arrow_flight::sql::CommandStatementSubstraitPlan,
+        _request: Request<FlightDescriptor>,
+    ) -> Result<Response<FlightInfo>, Status> {
+        let plan = match &substrait.plan {
+            Some(substrait_plan) => substrait::proto::Plan::decode(substrait_plan.plan.as_ref())
+                .map_err(|e| Status::invalid_argument(format!("Invalid Substrait plan: {e}")))?,
+            None => return Err(Status::invalid_argument("Missing Substrait plan")),
+        };
+
+        let query_plan = self
+            .planner
+            .prepare_substrait(plan)
+            .await
+            .map_err(|e| Status::internal(format!("Could not prepare query {e:?}")))?;
+
+        self.create_flight_info_response(query_plan)
+            .map(Response::new)
+            .context("Could not create flight info response")
+            .map_err(|e| Status::internal(format!("Error creating flight info: {e:?}")))
     }
 
     async fn do_get_statement(
         &self,
-        ticket: TicketStatementQuery,
+        ticket: arrow_flight::sql::TicketStatementQuery,
         request: Request<Ticket>,
     ) -> Result<Response<crate::flight::DoGetStream>, Status> {
         trace!("do_get_statement");
@@ -212,7 +217,6 @@
 
         debug!("request for ticket: {:?} from {}", tsd, remote_addr);
 
-<<<<<<< HEAD
         let schema: Schema = tsd
             .schema
             .as_ref()
@@ -260,33 +264,6 @@
         );
 
         self.execute_plan_and_build_stream(plan, tsd.query_id, tsd.stage_id, addrs)
-            .await
-=======
-        if tsd.explain_data.is_some() {
-            self.flight_handler
-                .handle_explain_statement_execution(tsd, &remote_addr)
-                .await
-        } else {
-            self.flight_handler
-                .handle_regular_statement_execution(tsd, &remote_addr)
-                .await
-        }
->>>>>>> eed71762
-    }
-
-    async fn get_flight_info_substrait_plan(
-        &self,
-        substrait: arrow_flight::sql::CommandStatementSubstraitPlan,
-        _request: Request<FlightDescriptor>,
-    ) -> Result<Response<FlightInfo>, Status> {
-        let plan = match &substrait.plan {
-            Some(substrait_plan) => substrait::proto::Plan::decode(substrait_plan.plan.as_ref())
-                .map_err(|e| Status::invalid_argument(format!("Invalid Substrait plan: {e}")))?,
-            None => return Err(Status::invalid_argument("Missing Substrait plan")),
-        };
-
-        self.flight_handler
-            .handle_substrait_info_request(plan)
             .await
     }
 }
@@ -376,146 +353,4 @@
             .context("error running service")?;
         Ok(())
     }
-<<<<<<< HEAD
-=======
-}
-
-#[cfg(test)]
-mod tests {
-    use super::*;
-    // Test-specific imports
-    use arrow_flight::{
-        sql::{CommandStatementQuery, TicketStatementQuery},
-        FlightDescriptor, Ticket,
-    };
-    use prost::Message;
-    use tonic::Request;
-
-    use crate::test_utils::explain_test_helpers::{
-        create_explain_ticket_statement_data, create_test_proxy_handler,
-        verify_explain_stream_results,
-    };
-
-    #[tokio::test]
-    async fn test_get_flight_info_statement_explain() {
-        let handler = create_test_proxy_handler();
-
-        // Test EXPLAIN query
-        let command = CommandStatementQuery {
-            query: "EXPLAIN SELECT 1 as test_col".to_string(),
-            transaction_id: None,
-        };
-
-        let request = Request::new(FlightDescriptor::new_cmd(vec![]));
-        let result = handler.get_flight_info_statement(command, request).await;
-
-        assert!(result.is_ok());
-        let response = result.unwrap();
-        let flight_info = response.into_inner();
-
-        // Verify FlightInfo structure
-        assert!(!flight_info.schema.is_empty());
-        assert_eq!(flight_info.endpoint.len(), 1);
-        assert!(flight_info.endpoint[0].ticket.is_some());
-
-        // Verify that ticket has content (encoded TicketStatementData)
-        let ticket = flight_info.endpoint[0].ticket.as_ref().unwrap();
-        assert!(!ticket.ticket.is_empty());
-
-        println!(
-            "✓ FlightInfo created successfully with {} schema bytes and ticket with {} bytes",
-            flight_info.schema.len(),
-            ticket.ticket.len()
-        );
-    }
-
-    #[tokio::test]
-    async fn test_do_get_statement_explain() {
-        let handler = create_test_proxy_handler();
-
-        // First prepare an EXPLAIN query to get proper ticket data
-        let query = "EXPLAIN SELECT 1 as test_col";
-        let plans = handler
-            .flight_handler
-            .planner
-            .prepare_explain(query)
-            .await
-            .unwrap();
-
-        let tsd = create_explain_ticket_statement_data(plans);
-
-        // Create the ticket
-        let ticket_query = TicketStatementQuery {
-            statement_handle: tsd.encode_to_vec().into(),
-        };
-
-        let request = Request::new(Ticket::new(vec![]));
-        let result = handler.do_get_statement(ticket_query, request).await;
-
-        assert!(result.is_ok());
-        let response = result.unwrap();
-        let stream = response.into_inner();
-
-        // Use shared verification function
-        verify_explain_stream_results(stream).await;
-    }
-
-    #[tokio::test]
-    async fn test_compare_explain_flight_info_responses() {
-        let handler = create_test_proxy_handler();
-        let query = "EXPLAIN SELECT 1 as test_col";
-
-        // Get FlightInfo from handle_explain_request
-        let result1 = handler
-            .flight_handler
-            .handle_explain_request(query)
-            .await
-            .unwrap();
-        let flight_info1 = result1.into_inner();
-
-        // Get FlightInfo from get_flight_info_statement
-        let command = CommandStatementQuery {
-            query: query.to_string(),
-            transaction_id: None,
-        };
-        let request = Request::new(FlightDescriptor::new_cmd(vec![]));
-        let result2 = handler
-            .get_flight_info_statement(command, request)
-            .await
-            .unwrap();
-        let flight_info2 = result2.into_inner();
-
-        // Compare FlightInfo responses (structure should be identical)
-        assert_eq!(flight_info1.schema.len(), flight_info2.schema.len()); // Same schema size
-        assert_eq!(flight_info1.endpoint.len(), flight_info2.endpoint.len()); // Same number of endpoints
-        assert_eq!(flight_info1.endpoint.len(), 1); // Both should have exactly one endpoint
-
-        // Both should have tickets with content
-        let ticket1 = flight_info1.endpoint[0].ticket.as_ref().unwrap();
-        let ticket2 = flight_info2.endpoint[0].ticket.as_ref().unwrap();
-        assert!(!ticket1.ticket.is_empty());
-        assert!(!ticket2.ticket.is_empty());
-
-        println!("✓ Both tests produce FlightInfo with identical structure:");
-        println!(
-            "  - Schema bytes: {} vs {}",
-            flight_info1.schema.len(),
-            flight_info2.schema.len()
-        );
-        println!(
-            "  - Endpoints: {} vs {}",
-            flight_info1.endpoint.len(),
-            flight_info2.endpoint.len()
-        );
-        println!(
-            "  - Ticket bytes: {} vs {}",
-            ticket1.ticket.len(),
-            ticket2.ticket.len()
-        );
-    }
-
-    // TODO: Add tests for regular (non-explain) queries
-    // We might need to create integration or end-to-end test infrastructure for this because
-    // they need workers
->>>>>>> eed71762
 }