mod channel_manager;
<<<<<<< HEAD
mod common;
mod exec;
//mod flight_service;
=======
mod composed_extension_codec;
mod errors;
mod flight_service;
>>>>>>> ebde2bfa
mod plan;
mod remote;
#[cfg(test)]
mod test_utils;

pub use channel_manager::{
    ArrowFlightChannel, BoxCloneSyncChannel, ChannelManager, ChannelResolver,
};

pub mod physical_optimizer;
pub mod stage;
pub mod task;
pub use plan::ArrowFlightReadExec;<|MERGE_RESOLUTION|>--- conflicted
+++ resolved
@@ -1,13 +1,9 @@
 mod channel_manager;
-<<<<<<< HEAD
 mod common;
-mod exec;
-//mod flight_service;
-=======
 mod composed_extension_codec;
 mod errors;
+mod exec;
 mod flight_service;
->>>>>>> ebde2bfa
 mod plan;
 mod remote;
 #[cfg(test)]
