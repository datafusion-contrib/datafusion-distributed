--- conflicted
+++ resolved
@@ -275,8 +275,6 @@
             Ok(Transformed::new(node, true, TreeNodeRecursion::Jump))
         })?;
 
-<<<<<<< HEAD
-=======
         // The head stage is executable, and upon execution, it will lazily assign worker URLs to
         // all tasks. This must only be done once, so the executable StageExec must only be called
         // once on 1 partition.
@@ -284,8 +282,6 @@
             distributed.data = Arc::new(CoalescePartitionsExec::new(distributed.data));
         }
 
-        let inputs = inputs.into_iter().map(Arc::new).collect();
->>>>>>> 3337ce82
         let mut stage = StageExec::new(query_id, *num, distributed.data, inputs, n_tasks);
         *num += 1;
 
