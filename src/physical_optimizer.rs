--- conflicted
+++ resolved
@@ -16,10 +16,7 @@
         displayable, repartition::RepartitionExec, ExecutionPlan, ExecutionPlanProperties,
     },
 };
-<<<<<<< HEAD
 use uuid::Uuid;
-=======
->>>>>>> 0dbf4276
 
 #[derive(Debug, Default)]
 pub struct DistributedPhysicalOptimizerRule {
@@ -62,10 +59,6 @@
         if plan.as_any().is::<ExecutionStage>() {
             return Ok(plan);
         }
-        println!(
-            "DistributedPhysicalOptimizerRule: optimizing plan: {}",
-            displayable(plan.as_ref()).indent(false)
-        );
 
         let plan = self.apply_network_boundaries(plan)?;
         let plan = self.distribute_plan(plan)?;
