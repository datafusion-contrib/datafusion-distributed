use std::sync::Arc;

use datafusion::common::internal_err;
use datafusion::error::{DataFusionError, Result};
use datafusion::execution::TaskContext;
use datafusion::physical_plan::{displayable, ExecutionPlan};
use datafusion::prelude::SessionContext;

use itertools::Itertools;
use rand::Rng;
use url::Url;
use uuid::Uuid;

use crate::task::ExecutionTask;
use crate::ChannelManager;

/// A unit of isolation for a portion of a physical execution plan
/// that can be executed independently and across a network boundary.  
/// It implements [`ExecutionPlan`] and can be executed to produce a
/// stream of record batches.
///
/// An ExecutionTask is a finer grained unit of work compared to an ExecutionStage.
/// One ExecutionStage will create one or more ExecutionTasks
///
/// When an [`ExecutionStage`] is execute()'d if will execute its plan and return a stream
/// of record batches.
///
<<<<<<< HEAD
/// If the stage has input stages, then it those input stages will be executed on remote resources
=======
/// If the stage has input stages, then those input stages will be executed on remote resources
>>>>>>> 0dbf4276
/// and will be provided the remainder of the stage tree.
///
/// For example if our stage tree looks like this:
///
/// ```text
///                       ┌─────────┐
///                       │ stage 1 │
///                       └───┬─────┘
///                           │
///                    ┌──────┴────────┐
///               ┌────┴────┐     ┌────┴────┐
///               │ stage 2 │     │ stage 3 │
///               └────┬────┘     └─────────┘
///                    │
///             ┌──────┴────────┐
///        ┌────┴────┐     ┌────┴────┐
///        │ stage 4 │     │ Stage 5 │
///        └─────────┘     └─────────┘                    
///
/// ```
///  
/// Then executing Stage 1 will run its plan locally.  Stage 1 has two inputs, Stage 2 and Stage 3.  We
/// know these will execute on remote resources.   As such the plan for Stage 1 must contain an
/// [`ArrowFlightReadExec`] node that will read the results of Stage 2 and Stage 3 and coalese the
/// results.
///
/// When Stage 1's [`ArrowFlightReadExec`] node is executed, it makes an ArrowFlightRequest to the
/// host assigned in the Stage.  It provides the following Stage tree serialilzed in the body of the
/// Arrow Flight Ticket:
///
/// ```text
///               ┌─────────┐     
///               │ Stage 2 │    
///               └────┬────┘   
///                    │
///             ┌──────┴────────┐
///        ┌────┴────┐     ┌────┴────┐
///        │ Stage 4 │     │ Stage 5 │
///        └─────────┘     └─────────┘                    
///
/// ```
///
/// The receiving ArrowFlightEndpoint will then execute Stage 2 and will repeat this process.
///
<<<<<<< HEAD
/// When Stage 4 4 is executed, it has no input tasks, so it is assumed that the plan included in that
=======
/// When Stage 4 is executed, it has no input tasks, so it is assumed that the plan included in that
>>>>>>> 0dbf4276
/// Stage can complete on its own; its likely holding a leaf node in the overall phyysical plan and
/// producing data from a [`DataSourceExec`].
#[derive(Debug, Clone)]
pub struct ExecutionStage {
    /// Our query_id
    pub query_id: Uuid,
    /// Our stage number
    pub num: usize,
    /// Our stage name
    pub name: String,
    /// The physical execution plan that this stage will execute.
    pub plan: Arc<dyn ExecutionPlan>,
    /// The input stages to this stage
    pub inputs: Vec<Arc<dyn ExecutionPlan>>,
    /// Our tasks which tell us how finely grained to execute the partitions in
    /// the plan
    pub tasks: Vec<ExecutionTask>,
    /// tree depth of our location in the stage tree, used for display only
    pub depth: usize,
}

/// A key that uniquely identifies a stage in a query
#[derive(Clone, Hash, Eq, PartialEq, ::prost::Message)]
pub struct StageKey {
    /// Our query id
    #[prost(string, tag = "1")]
    pub query_id: String,
    /// Our stage id
    #[prost(uint64, tag = "2")]
    pub stage_id: u64,
}

impl ExecutionStage {
    /// Creates a new `ExecutionStage` with the given plan and inputs.  One task will be created
    /// responsible for partitions in the plan.
    pub fn new(
        query_id: Uuid,
        num: usize,
        plan: Arc<dyn ExecutionPlan>,
        inputs: Vec<Arc<ExecutionStage>>,
    ) -> Self {
        println!(
            "Creating ExecutionStage: {}, with inputs {}",
            num,
            inputs
                .iter()
                .map(|s| format!("{}", s.num))
                .collect::<Vec<_>>()
                .join(", ")
        );

        let name = format!("Stage {:<3}", num);
        let partition_group = (0..plan.properties().partitioning.partition_count())
            .map(|p| p as u64)
            .collect();
        ExecutionStage {
            query_id,
            num,
            name,
            plan,
            inputs: inputs
                .into_iter()
                .map(|s| s as Arc<dyn ExecutionPlan>)
                .collect(),
            tasks: vec![ExecutionTask::new(partition_group)],
            depth: 0,
        }
    }

    /// Recalculate the tasks for this stage based on the number of partitions in the plan
    /// and the maximum number of partitions per task.
    ///
    /// This will unset any worker assignments
    pub fn with_maximum_partitions_per_task(mut self, max_partitions_per_task: usize) -> Self {
        let partitions = self.plan.properties().partitioning.partition_count();

        self.tasks = (0..partitions)
            .chunks(max_partitions_per_task)
            .into_iter()
            .map(|partition_group| {
                ExecutionTask::new(
                    partition_group
                        .collect::<Vec<_>>()
                        .into_iter()
                        .map(|p| p as u64)
                        .collect(),
                )
            })
            .collect();
        self
    }

    /// Returns the name of this stage
    pub fn name(&self) -> String {
        format!("Stage {:<3}", self.num)
    }

    pub fn key(&self) -> StageKey {
        StageKey {
            query_id: self.query_id.to_string(),
            stage_id: self.num as u64,
        }
    }

    /// Returns an iterator over the child stages of this stage cast as &ExecutionStage
    /// which can be useful
    pub fn child_stages_iter(&self) -> impl Iterator<Item = &ExecutionStage> {
        self.inputs
            .iter()
            .filter_map(|s| s.as_any().downcast_ref::<ExecutionStage>())
    }

    /// Returns the name of this stage including child stage numbers if any.
    pub fn name_with_children(&self) -> String {
        let child_str = if self.inputs.is_empty() {
            "".to_string()
        } else {
            format!(
                " Child Stages:[{}] ",
                self.child_stages_iter()
                    .map(|s| format!("{}", s.num))
                    .collect::<Vec<_>>()
                    .join(", ")
            )
        };
        format!("Stage {:<3}{}", self.num, child_str)
    }

    pub fn try_assign(
        self,
        channel_manager: impl TryInto<ChannelManager, Error = DataFusionError>,
    ) -> Result<Self> {
        let urls: Vec<Url> = channel_manager.try_into()?.get_urls()?;
        if urls.is_empty() {
            return internal_err!("No URLs found in ChannelManager");
        }

        Ok(self)
    }

    fn try_assign_urls(&self, urls: &[Url]) -> Result<Self> {
        let assigned_children = self
            .child_stages_iter()
            .map(|child| {
                child
                    .clone() // TODO: avoid cloning if possible
                    .try_assign_urls(urls)
                    .map(|c| Arc::new(c) as Arc<dyn ExecutionPlan>)
            })
            .collect::<Result<Vec<_>>>()?;

        // pick a random starting position
        let mut rng = rand::thread_rng();
        let start_idx = rng.gen_range(0..urls.len());

        let assigned_tasks = self
            .tasks
            .iter()
            .enumerate()
            .map(|(i, task)| {
                let url = &urls[(start_idx + i) % urls.len()];
                task.clone().with_assignment(url)
            })
            .collect::<Vec<_>>();

        println!("stage {} assigned_tasks: {:?}", self.num, assigned_tasks);

        let assigned_stage = ExecutionStage {
            query_id: self.query_id,
            num: self.num,
            name: self.name.clone(),
            plan: self.plan.clone(),
            inputs: assigned_children,
            tasks: assigned_tasks,
            depth: self.depth,
        };

        Ok(assigned_stage)
    }
}

impl ExecutionPlan for ExecutionStage {
    fn name(&self) -> &str {
        &self.name
    }

    fn as_any(&self) -> &dyn std::any::Any {
        self
    }

    fn children(&self) -> Vec<&Arc<dyn ExecutionPlan>> {
        self.inputs.iter().collect()
    }

    fn with_new_children(
        self: Arc<Self>,
        children: Vec<Arc<dyn ExecutionPlan>>,
    ) -> Result<Arc<dyn ExecutionPlan>> {
        Ok(Arc::new(ExecutionStage {
            query_id: self.query_id,
            num: self.num,
            name: self.name.clone(),
            plan: self.plan.clone(),
            inputs: children,
            tasks: self.tasks.clone(),
            depth: self.depth,
        }))
    }

    fn properties(&self) -> &datafusion::physical_plan::PlanProperties {
        self.plan.properties()
    }

    fn execute(
        &self,
        partition: usize,
        context: Arc<TaskContext>,
    ) -> datafusion::error::Result<datafusion::execution::SendableRecordBatchStream> {
        let stage = self
            .as_any()
            .downcast_ref::<ExecutionStage>()
            .expect("Unwrapping myself should always work");

        let channel_manager = context
            .session_config()
            .get_extension::<ChannelManager>()
            .ok_or(DataFusionError::Execution(
                "ChannelManager not found in session config".to_string(),
            ))?;

        let urls = channel_manager.get_urls()?;

        let assigned_stage = stage
            .try_assign_urls(&urls)
            .map(Arc::new)
            .map_err(|e| DataFusionError::Execution(e.to_string()))?;

        // insert the stage into the context so that ExecutionPlan nodes
        // that care about the stage can access it
        let config = context
            .session_config()
            .clone()
            .with_extension(assigned_stage.clone());

        let new_ctx =
            SessionContext::new_with_config_rt(config, context.runtime_env().clone()).task_ctx();

        println!(
            "assinged_stage:\n{}",
            displayable(assigned_stage.as_ref()).indent(true)
        );

        assigned_stage.plan.execute(partition, new_ctx)
    }
}<|MERGE_RESOLUTION|>--- conflicted
+++ resolved
@@ -25,11 +25,7 @@
 /// When an [`ExecutionStage`] is execute()'d if will execute its plan and return a stream
 /// of record batches.
 ///
-<<<<<<< HEAD
 /// If the stage has input stages, then it those input stages will be executed on remote resources
-=======
-/// If the stage has input stages, then those input stages will be executed on remote resources
->>>>>>> 0dbf4276
 /// and will be provided the remainder of the stage tree.
 ///
 /// For example if our stage tree looks like this:
@@ -74,11 +70,7 @@
 ///
 /// The receiving ArrowFlightEndpoint will then execute Stage 2 and will repeat this process.
 ///
-<<<<<<< HEAD
-/// When Stage 4 4 is executed, it has no input tasks, so it is assumed that the plan included in that
-=======
 /// When Stage 4 is executed, it has no input tasks, so it is assumed that the plan included in that
->>>>>>> 0dbf4276
 /// Stage can complete on its own; its likely holding a leaf node in the overall phyysical plan and
 /// producing data from a [`DataSourceExec`].
 #[derive(Debug, Clone)]
@@ -100,17 +92,6 @@
     pub depth: usize,
 }
 
-/// A key that uniquely identifies a stage in a query
-#[derive(Clone, Hash, Eq, PartialEq, ::prost::Message)]
-pub struct StageKey {
-    /// Our query id
-    #[prost(string, tag = "1")]
-    pub query_id: String,
-    /// Our stage id
-    #[prost(uint64, tag = "2")]
-    pub stage_id: u64,
-}
-
 impl ExecutionStage {
     /// Creates a new `ExecutionStage` with the given plan and inputs.  One task will be created
     /// responsible for partitions in the plan.
@@ -120,16 +101,6 @@
         plan: Arc<dyn ExecutionPlan>,
         inputs: Vec<Arc<ExecutionStage>>,
     ) -> Self {
-        println!(
-            "Creating ExecutionStage: {}, with inputs {}",
-            num,
-            inputs
-                .iter()
-                .map(|s| format!("{}", s.num))
-                .collect::<Vec<_>>()
-                .join(", ")
-        );
-
         let name = format!("Stage {:<3}", num);
         let partition_group = (0..plan.properties().partitioning.partition_count())
             .map(|p| p as u64)
@@ -176,13 +147,6 @@
         format!("Stage {:<3}", self.num)
     }
 
-    pub fn key(&self) -> StageKey {
-        StageKey {
-            query_id: self.query_id.to_string(),
-            stage_id: self.num as u64,
-        }
-    }
-
     /// Returns an iterator over the child stages of this stage cast as &ExecutionStage
     /// which can be useful
     pub fn child_stages_iter(&self) -> impl Iterator<Item = &ExecutionStage> {
@@ -244,8 +208,6 @@
             })
             .collect::<Vec<_>>();
 
-        println!("stage {} assigned_tasks: {:?}", self.num, assigned_tasks);
-
         let assigned_stage = ExecutionStage {
             query_id: self.query_id,
             num: self.num,
@@ -326,11 +288,6 @@
         let new_ctx =
             SessionContext::new_with_config_rt(config, context.runtime_env().clone()).task_ctx();
 
-        println!(
-            "assinged_stage:\n{}",
-            displayable(assigned_stage.as_ref()).indent(true)
-        );
-
         assigned_stage.plan.execute(partition, new_ctx)
     }
 }