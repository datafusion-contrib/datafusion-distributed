use arrow::util::pretty::pretty_format_batches;
use async_trait::async_trait;
use datafusion::common::DataFusionError;
use datafusion::execution::SessionStateBuilder;
use datafusion::prelude::{ParquetReadOptions, SessionContext};
use datafusion_distributed::{
    DistributedExt, DistributedPhysicalOptimizerRule, WorkerResolver, display_plan_ascii,
};
use futures::TryStreamExt;
use std::error::Error;
use std::sync::Arc;
use structopt::StructOpt;
use url::Url;

#[derive(StructOpt)]
#[structopt(name = "run", about = "A localhost Distributed DataFusion runner")]
struct Args {
    /// The SQL query to run.
    #[structopt()]
    query: String,

    /// The ports holding Distributed DataFusion workers.
    #[structopt(long = "cluster-ports", use_delimiter = true)]
    cluster_ports: Vec<u16>,

    /// Whether the distributed plan should be rendered instead of executing the query.
    #[structopt(long)]
    show_distributed_plan: bool,
}

#[tokio::main]
async fn main() -> Result<(), Box<dyn Error>> {
    let args = Args::from_args();

    let localhost_resolver = LocalhostWorkerResolver {
        ports: args.cluster_ports,
    };

    let state = SessionStateBuilder::new()
        .with_default_features()
        .with_distributed_worker_resolver(localhost_resolver)
        .with_physical_optimizer_rule(Arc::new(DistributedPhysicalOptimizerRule))
        .with_distributed_files_per_task(1)?
        .build();

    let ctx = SessionContext::from(state);

    ctx.register_parquet("weather", "testdata/weather", ParquetReadOptions::default())
        .await?;

    let df = ctx.sql(&args.query).await?;
    if args.show_distributed_plan {
        let plan = df.create_physical_plan().await?;
        println!("{}", display_plan_ascii(plan.as_ref(), false));
    } else {
        let stream = df.execute_stream().await?;
        let batches = stream.try_collect::<Vec<_>>().await?;
        let formatted = pretty_format_batches(&batches)?;
        println!("{formatted}");
    }
    Ok(())
}

#[derive(Clone)]
struct LocalhostWorkerResolver {
    ports: Vec<u16>,
}

#[async_trait]
<<<<<<< HEAD
impl WorkerResolver for LocalhostChannelResolver {
=======
impl WorkerResolver for LocalhostWorkerResolver {
>>>>>>> a02666a0
    fn get_urls(&self) -> Result<Vec<Url>, DataFusionError> {
        Ok(self
            .ports
            .iter()
            .map(|port| Url::parse(&format!("http://localhost:{port}")).unwrap())
            .collect())
    }
}<|MERGE_RESOLUTION|>--- conflicted
+++ resolved
@@ -67,11 +67,7 @@
 }
 
 #[async_trait]
-<<<<<<< HEAD
-impl WorkerResolver for LocalhostChannelResolver {
-=======
 impl WorkerResolver for LocalhostWorkerResolver {
->>>>>>> a02666a0
     fn get_urls(&self) -> Result<Vec<Url>, DataFusionError> {
         Ok(self
             .ports
