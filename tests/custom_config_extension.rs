--- conflicted
+++ resolved
@@ -23,13 +23,7 @@
     use std::fmt::Formatter;
     use std::sync::Arc;
 
-<<<<<<< HEAD
-    async fn build_state(
-        ctx: DistributedSessionBuilderContext,
-    ) -> Result<SessionState, DataFusionError> {
-=======
     async fn build_state(ctx: WorkerQueryContext) -> Result<SessionState, DataFusionError> {
->>>>>>> 1fb4daa5
         Ok(ctx
             .builder
             .with_distributed_option_extension_from_headers::<CustomExtension>(&ctx.headers)?
