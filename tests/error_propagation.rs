--- conflicted
+++ resolved
@@ -24,13 +24,7 @@
 
     #[tokio::test]
     async fn test_error_propagation() -> Result<(), Box<dyn Error>> {
-<<<<<<< HEAD
-        async fn build_state(
-            ctx: DistributedSessionBuilderContext,
-        ) -> Result<SessionState, DataFusionError> {
-=======
         async fn build_state(ctx: WorkerQueryContext) -> Result<SessionState, DataFusionError> {
->>>>>>> 1fb4daa5
             Ok(ctx
                 .builder
                 .with_distributed_user_codec(ErrorThrowingExecCodec)
