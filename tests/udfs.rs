#[cfg(all(feature = "integration", test))]
mod tests {
    use arrow::datatypes::{Field, Schema};
    use arrow::util::pretty::pretty_format_batches;
    use datafusion::arrow::datatypes::DataType;
    use datafusion::error::DataFusionError;
    use datafusion::execution::SessionState;
    use datafusion::logical_expr::{
        ColumnarValue, ScalarFunctionArgs, ScalarUDF, ScalarUDFImpl, Signature, Volatility,
    };
    use datafusion::physical_expr::expressions::lit;
    use datafusion::physical_expr::{Partitioning, ScalarFunctionExpr};
    use datafusion::physical_optimizer::PhysicalOptimizerRule;
    use datafusion::physical_plan::empty::EmptyExec;
    use datafusion::physical_plan::repartition::RepartitionExec;
    use datafusion::physical_plan::{ExecutionPlan, execute_stream};
    use datafusion_distributed::test_utils::localhost::start_localhost_context;
    use datafusion_distributed::{
        DistributedExt, DistributedPhysicalOptimizerRule, WorkerQueryContext, assert_snapshot,
        display_plan_ascii,
    };
    use futures::TryStreamExt;
    use std::any::Any;
    use std::error::Error;
    use std::sync::Arc;

    #[tokio::test]
    async fn test_udf_in_partitioning_field() -> Result<(), Box<dyn Error>> {
<<<<<<< HEAD
        async fn build_state(
            ctx: DistributedSessionBuilderContext,
        ) -> Result<SessionState, DataFusionError> {
=======
        async fn build_state(ctx: WorkerQueryContext) -> Result<SessionState, DataFusionError> {
>>>>>>> 1fb4daa5
            Ok(ctx
                .builder
                .with_scalar_functions(vec![udf()])
                .with_distributed_task_estimator(2)
                .build())
        }

        let (ctx, _guard) = start_localhost_context(3, build_state).await;

        let wrap = |input: Arc<dyn ExecutionPlan>| -> Arc<dyn ExecutionPlan> {
            Arc::new(
                RepartitionExec::try_new(
                    input,
                    Partitioning::Hash(
                        vec![Arc::new(ScalarFunctionExpr::new(
                            "test_udf",
                            udf(),
                            vec![lit(1)],
                            Arc::new(Field::new("return", DataType::Int32, false)),
                            Default::default(),
                        ))],
                        1,
                    ),
                )
                .unwrap(),
            )
        };

        let node = wrap(wrap(Arc::new(EmptyExec::new(Arc::new(Schema::empty())))));

        let physical_distributed =
            DistributedPhysicalOptimizerRule.optimize(node, ctx.copied_config().options())?;

        let physical_distributed_str = display_plan_ascii(physical_distributed.as_ref(), false);

        assert_snapshot!(physical_distributed_str,
            @r"
        ┌───── DistributedExec ── Tasks: t0:[p0] 
        │ RepartitionExec: partitioning=Hash([test_udf(1)], 1), input_partitions=1
        │   [Stage 1] => NetworkShuffleExec: output_partitions=1, input_tasks=2
        └──────────────────────────────────────────────────
          ┌───── Stage 1 ── Tasks: t0:[p0..p1] t1:[p0..p1] 
          │ RepartitionExec: partitioning=Hash([test_udf(1)], 2), input_partitions=1
          │   EmptyExec
          └──────────────────────────────────────────────────
        ",
        );

        let batches = pretty_format_batches(
            &execute_stream(physical_distributed, ctx.task_ctx())?
                .try_collect::<Vec<_>>()
                .await?,
        )?;

        assert_snapshot!(batches, @r"
        ++
        ++
        ");
        Ok(())
    }

    fn udf() -> Arc<ScalarUDF> {
        Arc::new(ScalarUDF::new_from_impl(Udf::new()))
    }

    #[derive(Debug, PartialEq, Eq, Hash)]
    struct Udf(Signature);

    impl Udf {
        fn new() -> Self {
            Self(Signature::any(1, Volatility::Immutable))
        }
    }

    impl ScalarUDFImpl for Udf {
        fn as_any(&self) -> &dyn Any {
            self
        }

        fn name(&self) -> &str {
            "test_udf"
        }

        fn signature(&self) -> &Signature {
            &self.0
        }

        fn return_type(&self, arg_types: &[DataType]) -> datafusion::common::Result<DataType> {
            Ok(arg_types[0].clone())
        }

        fn invoke_with_args(
            &self,
            mut args: ScalarFunctionArgs,
        ) -> datafusion::common::Result<ColumnarValue> {
            Ok(args.args.remove(0))
        }
    }
}<|MERGE_RESOLUTION|>--- conflicted
+++ resolved
@@ -26,13 +26,7 @@
 
     #[tokio::test]
     async fn test_udf_in_partitioning_field() -> Result<(), Box<dyn Error>> {
-<<<<<<< HEAD
-        async fn build_state(
-            ctx: DistributedSessionBuilderContext,
-        ) -> Result<SessionState, DataFusionError> {
-=======
         async fn build_state(ctx: WorkerQueryContext) -> Result<SessionState, DataFusionError> {
->>>>>>> 1fb4daa5
             Ok(ctx
                 .builder
                 .with_scalar_functions(vec![udf()])
