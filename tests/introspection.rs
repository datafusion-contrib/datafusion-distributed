#[cfg(all(feature = "integration", test))]
mod tests {
    use datafusion::arrow::util::pretty::pretty_format_batches;
    use datafusion::physical_plan::execute_stream;
    use datafusion_distributed::test_utils::localhost::start_localhost_context;
    use datafusion_distributed::test_utils::parquet::register_parquet_tables;
<<<<<<< HEAD
    use datafusion_distributed::{
        DistributedSessionBuilderContext, assert_snapshot, display_plan_ascii,
    };
=======
    use datafusion_distributed::{WorkerQueryContext, assert_snapshot, display_plan_ascii};
>>>>>>> 1fb4daa5
    use futures::TryStreamExt;
    use std::error::Error;

    #[tokio::test]
    async fn distributed_show_columns() -> Result<(), Box<dyn Error>> {
<<<<<<< HEAD
        let (ctx, _guard) =
            start_localhost_context(3, |mut ctx: DistributedSessionBuilderContext| async {
                let cfg = ctx.builder.config().get_or_insert_default();
                let opts = cfg.options_mut();
                opts.catalog.information_schema = true;
                Ok(ctx.builder.build())
            })
            .await;
=======
        let (ctx, _guard) = start_localhost_context(3, |mut ctx: WorkerQueryContext| async {
            let cfg = ctx.builder.config().get_or_insert_default();
            let opts = cfg.options_mut();
            opts.catalog.information_schema = true;
            Ok(ctx.builder.build())
        })
        .await;
>>>>>>> 1fb4daa5
        register_parquet_tables(&ctx).await?;

        let df = ctx.sql(r#"SHOW COLUMNS from weather"#).await?;
        let physical_distributed = df.create_physical_plan().await?;

        let physical_distributed_str = display_plan_ascii(physical_distributed.as_ref(), false);

        assert_snapshot!(physical_distributed_str,
            @r"
        ProjectionExec: expr=[table_catalog@0 as table_catalog, table_schema@1 as table_schema, table_name@2 as table_name, column_name@3 as column_name, data_type@5 as data_type, is_nullable@4 as is_nullable]
          CoalesceBatchesExec: target_batch_size=8192
            FilterExec: table_name@2 = weather
              RepartitionExec: partitioning=RoundRobinBatch(3), input_partitions=1
                StreamingTableExec: partition_sizes=1, projection=[table_catalog, table_schema, table_name, column_name, is_nullable, data_type]
        ",
        );

        let batches_distributed = pretty_format_batches(
            &execute_stream(physical_distributed, ctx.task_ctx())?
                .try_collect::<Vec<_>>()
                .await?,
        )?;
        assert_snapshot!(batches_distributed, @r"
        +---------------+--------------+------------+---------------+-----------+-------------+
        | table_catalog | table_schema | table_name | column_name   | data_type | is_nullable |
        +---------------+--------------+------------+---------------+-----------+-------------+
        | datafusion    | public       | weather    | MinTemp       | Float64   | YES         |
        | datafusion    | public       | weather    | MaxTemp       | Float64   | YES         |
        | datafusion    | public       | weather    | Rainfall      | Float64   | YES         |
        | datafusion    | public       | weather    | Evaporation   | Float64   | YES         |
        | datafusion    | public       | weather    | Sunshine      | Utf8View  | YES         |
        | datafusion    | public       | weather    | WindGustDir   | Utf8View  | YES         |
        | datafusion    | public       | weather    | WindGustSpeed | Utf8View  | YES         |
        | datafusion    | public       | weather    | WindDir9am    | Utf8View  | YES         |
        | datafusion    | public       | weather    | WindDir3pm    | Utf8View  | YES         |
        | datafusion    | public       | weather    | WindSpeed9am  | Utf8View  | YES         |
        | datafusion    | public       | weather    | WindSpeed3pm  | Int64     | YES         |
        | datafusion    | public       | weather    | Humidity9am   | Int64     | YES         |
        | datafusion    | public       | weather    | Humidity3pm   | Int64     | YES         |
        | datafusion    | public       | weather    | Pressure9am   | Float64   | YES         |
        | datafusion    | public       | weather    | Pressure3pm   | Float64   | YES         |
        | datafusion    | public       | weather    | Cloud9am      | Int64     | YES         |
        | datafusion    | public       | weather    | Cloud3pm      | Int64     | YES         |
        | datafusion    | public       | weather    | Temp9am       | Float64   | YES         |
        | datafusion    | public       | weather    | Temp3pm       | Float64   | YES         |
        | datafusion    | public       | weather    | RainToday     | Utf8View  | YES         |
        | datafusion    | public       | weather    | RISK_MM       | Float64   | YES         |
        | datafusion    | public       | weather    | RainTomorrow  | Utf8View  | YES         |
        +---------------+--------------+------------+---------------+-----------+-------------+
        ");

        Ok(())
    }
}<|MERGE_RESOLUTION|>--- conflicted
+++ resolved
@@ -4,28 +4,12 @@
     use datafusion::physical_plan::execute_stream;
     use datafusion_distributed::test_utils::localhost::start_localhost_context;
     use datafusion_distributed::test_utils::parquet::register_parquet_tables;
-<<<<<<< HEAD
-    use datafusion_distributed::{
-        DistributedSessionBuilderContext, assert_snapshot, display_plan_ascii,
-    };
-=======
     use datafusion_distributed::{WorkerQueryContext, assert_snapshot, display_plan_ascii};
->>>>>>> 1fb4daa5
     use futures::TryStreamExt;
     use std::error::Error;
 
     #[tokio::test]
     async fn distributed_show_columns() -> Result<(), Box<dyn Error>> {
-<<<<<<< HEAD
-        let (ctx, _guard) =
-            start_localhost_context(3, |mut ctx: DistributedSessionBuilderContext| async {
-                let cfg = ctx.builder.config().get_or_insert_default();
-                let opts = cfg.options_mut();
-                opts.catalog.information_schema = true;
-                Ok(ctx.builder.build())
-            })
-            .await;
-=======
         let (ctx, _guard) = start_localhost_context(3, |mut ctx: WorkerQueryContext| async {
             let cfg = ctx.builder.config().get_or_insert_default();
             let opts = cfg.options_mut();
@@ -33,7 +17,6 @@
             Ok(ctx.builder.build())
         })
         .await;
->>>>>>> 1fb4daa5
         register_parquet_tables(&ctx).await?;
 
         let df = ctx.sql(r#"SHOW COLUMNS from weather"#).await?;
